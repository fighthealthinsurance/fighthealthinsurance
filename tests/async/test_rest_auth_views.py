import uuid

from django.test import TestCase
from django.urls import reverse
from django.contrib.auth import get_user_model
from django.contrib.auth.tokens import default_token_generator
from django.core import mail
from django.utils import timezone

from rest_framework.test import APIClient
from rest_framework import status
from fhi_users.models import (
    UserDomain,
    ExtraUserProperties,
    UserContactInfo,
    PatientUser,
    VerificationToken,
    ResetToken,
)


User = get_user_model()


class RestAuthViewsTests(TestCase):
    def setUp(self) -> None:
        self.client = APIClient()
        self.domain = UserDomain.objects.create(
            name="testdomain",
            visible_phone_number="1234567890",
            internal_phone_number="0987654321",
            active=True,
            display_name="Test Domain",
            country="USA",
            state="CA",
            city="Test City",
            address1="123 Test St",
            zipcode="12345",
            beta=True,  # Set beta flag to True
        )
        self.user_password = "testpass"
        self.user = User.objects.create_user(
            username=f"testuser🐼{self.domain.id}",
            password=self.user_password,
            email="test@example.com",
        )
        self.user.is_active = True
        self.user.save()
        ExtraUserProperties.objects.create(user=self.user, email_verified=True)

    def test_rest_login_view_with_domain(self) -> None:
        url = reverse("rest_login-login")
        data = {
            "username": "testuser",
            "password": "testpass",
            "domain": "testdomain",
            "phone": "",
        }
        response = self.client.post(url, data, format="json")
        self.assertIn(response.status_code, range(200, 300))
        self.assertEqual(response.json()["status"], "success")

    def test_rest_login_view_with_phone(self) -> None:
        url = reverse("rest_login-login")
        data = {
            "username": "testuser",
            "password": "testpass",
            "domain": "",
            "phone": "1234567890",
        }
        response = self.client.post(url, data, format="json")
        self.assertIn(response.status_code, range(200, 300))
        self.assertEqual(response.json()["status"], "success")

    def test_rest_login_view_with_domain_and_phone(self) -> None:
        url = reverse("rest_login-login")
        data = {
            "username": "testuser",
            "password": "testpass",
            "domain": "testdomain",
            "phone": "1234567890",
        }
        response = self.client.post(url, data, format="json")
        self.assertIn(response.status_code, range(200, 300))
        self.assertEqual(response.json()["status"], "success")

    def test_rest_login_view_without_domain_and_phone(self) -> None:
        url = reverse("rest_login-login")
        data = {
            "username": "testuser",
            "password": "testpass",
            "domain": "",
            "phone": "",
        }
        response = self.client.post(url, data, format="json")
        self.assertEqual(response.status_code, status.HTTP_400_BAD_REQUEST)

    def test_rest_login_view_with_incorrect_credentials(self) -> None:
        url = reverse("rest_login-login")
        data = {
            "username": "testuser",
            "password": "wrongpass",
            "domain": "testdomain",
            "phone": "",
        }
        response = self.client.post(url, data, format="json")
        self.assertEqual(response.status_code, status.HTTP_401_UNAUTHORIZED)

    def test_create_patient_user_view(self) -> None:
        url = reverse("patient_user-list")
        data = {
            "username": "newuser",
            "password": "newLongerPasswordMagicCheetoCheeto123",
            "email": "newuser1289@example.com",
            "provider_phone_number": "1234567890",
            "country": "USA",
            "state": "CA",
            "city": "Test City",
            "address1": "123 Test St",
            "address2": "",
            "zipcode": "12345",
            "domain_name": "testdomain",
        }
        response = self.client.post(url, data, format="json")
        self.assertIn(response.status_code, range(200, 300))
        self.assertEqual(response.json()["status"], "pending")
        new_user = User.objects.get(email="newuser1289@example.com")
        token = VerificationToken.objects.get(user=new_user)
        new_user_user_extra_properties = ExtraUserProperties.objects.get(user=new_user)
        self.assertFalse(new_user_user_extra_properties.email_verified)
        self.assertIsNotNone(UserContactInfo.objects.get(user=new_user))
        self.assertIsNotNone(PatientUser.objects.get(user=new_user))
        # Make sure they can't login yet
        self.assertFalse(
            self.client.login(
                username=new_user.username,
                password="newLongerPasswordMagicCheetoCheeto123",
            )
        )
        # Then make sure they can log in post verification
        verify_url = reverse("rest_verify_email-verify")
        print(f"Making verification for {new_user} w/pk {new_user.pk}")
        verify_data = {
            "token": VerificationToken.objects.get(user=new_user).token,
            "user_id": new_user.pk,
        }
        response = self.client.post(verify_url, verify_data, format="json")
        self.assertIn(response.status_code, range(200, 300))
        new_user.refresh_from_db()
        self.assertTrue(new_user.is_active)
        new_user_user_extra_properties = ExtraUserProperties.objects.get(user=new_user)
        self.assertTrue(new_user_user_extra_properties.email_verified)
        self.assertTrue(
            self.client.login(
                username=new_user.username,
                password="newLongerPasswordMagicCheetoCheeto123",
            )
        )

    def test_verify_email_view(self) -> None:
        url = reverse("rest_verify_email-verify")
        VerificationToken.objects.create(
            user=self.user, token=default_token_generator.make_token(self.user)
        )
        print(f"Making verification for {self.user} w/pk {self.user.pk}")
        data = {
            "token": VerificationToken.objects.get(user=self.user).token,
            "user_id": self.user.pk,
        }
        response = self.client.post(url, data, format="json")
        self.assertIn(response.status_code, range(200, 300))
        self.user.refresh_from_db()
        self.assertTrue(self.user.is_active)
        new_user_user_extra_properties = ExtraUserProperties.objects.get(user=self.user)
        self.assertTrue(new_user_user_extra_properties.email_verified)

    def test_send_verification_email_after_user_creation(self) -> None:
        url = reverse("patient_user-list")
        data = {
            "username": "newuser",
            "password": "newLongerPasswordMagicCheetoCheeto123",
            "email": "newuser1289@example.com",
            "provider_phone_number": "1234567890",
            "country": "USA",
            "state": "CA",
            "city": "Test City",
            "address1": "123 Test St",
            "address2": "",
            "zipcode": "12345",
            "domain_name": "testdomain",
        }
        response = self.client.post(url, data, format="json")
        self.assertIn(response.status_code, range(200, 300))
        new_user = User.objects.get(email="newuser1289@example.com")
        token = VerificationToken.objects.get(user=new_user)
        self.assertIsNotNone(token)
        # Check that one message has been sent.
        self.assertEqual(len(mail.outbox), 1)
        # Verify that the subject of the first message is correct.
        self.assertEqual(mail.outbox[0].subject, "Activate your account.")

    def test_email_confirmation_with_verification_token(self) -> None:
        url = reverse("rest_verify_email-verify")
        self.user.is_active = False
        self.user.save()
        # Verify the user can not login until verification
        self.assertFalse(
            self.client.login(username=self.user.username, password=self.user_password)
        )
        VerificationToken.objects.create(
            user=self.user, token=default_token_generator.make_token(self.user)
        )
        data = {
            "token": VerificationToken.objects.get(user=self.user).token,
            "user_id": self.user.pk,
        }
        response = self.client.post(url, data, format="json")
        self.assertIn(response.status_code, range(200, 300))
        self.user.refresh_from_db()
        self.assertTrue(self.user.is_active)
        new_user_user_extra_properties = ExtraUserProperties.objects.get(user=self.user)
        self.assertTrue(new_user_user_extra_properties.email_verified)
        # Verify the user can login now
        self.assertTrue(
            self.client.login(username=self.user.username, password=self.user_password)
        )

    def test_email_confirmation_with_invalid_token(self) -> None:
        url = reverse("rest_verify_email-verify")
        data = {"token": "invalidtoken", "user_id": self.user.pk}
        response = self.client.post(url, data, format="json")
        self.assertEqual(response.status_code, status.HTTP_400_BAD_REQUEST)
        self.assertEqual(response.json()["status"], "error")
        self.assertEqual(response.json()["message"], "Invalid activation link")

    def test_email_confirmation_with_expired_token(self) -> None:
        url = reverse("rest_verify_email-verify")
        token = VerificationToken.objects.create(
            user=self.user,
            token=default_token_generator.make_token(self.user),
            expires_at=timezone.now() - timezone.timedelta(hours=1),
        )
        data = {"token": token.token, "user_id": self.user.pk}
        response = self.client.post(url, data, format="json")
        self.assertEqual(response.status_code, status.HTTP_500_INTERNAL_SERVER_ERROR)
        self.assertEqual(response.json()["status"], "error")
        self.assertEqual(response.json()["message"], "Activation link has expired")

    def test_create_professional_user_with_new_domain(self) -> None:
        url = reverse("professional_user-list")
        data = {
            "user_signup_info": {
                "username": "newprouser",
                "password": "newLongerPasswordMagicCheetoCheeto123",
                "email": "newprouser@example.com",
                "first_name": "New",
                "last_name": "User",
                "domain_name": "newdomain",
                "visible_phone_number": "1234567891",
                "continue_url": "http://example.com/continue",
            },
            "make_new_domain": True,
            "user_domain": {
                "name": "newdomain",
                "visible_phone_number": "1234567891",
                "internal_phone_number": "0987654322",
                "display_name": "New Domain",
                "country": "USA",
                "state": "CA",
                "city": "New City",
                "address1": "456 New St",
                "zipcode": "67890",
            },
        }
        response = self.client.post(url, data, format="json")
        self.assertIn(response.status_code, range(200, 300))
        self.assertTrue(UserDomain.objects.filter(name="newdomain").exists())

    def test_create_professional_user_with_existing_domain_name_but_create_set_to_true(
        self,
    ) -> None:
        url = reverse("professional_user-list")
        data = {
            "user_signup_info": {
                "username": "newprouser2",
                "password": "newLongerPasswordMagicCheetoCheeto123",
                "email": "newprouser2@example.com",
                "first_name": "New",
                "last_name": "User",
                "domain_name": "testdomain",
                "visible_phone_number": "1234567892",
                "continue_url": "http://example.com/continue",
            },
            "make_new_domain": True,
            "user_domain": {
                "name": "testdomain",
                "visible_phone_number": "1234567892",
                "internal_phone_number": "0987654323",
                "display_name": "Test Domain",
                "country": "USA",
                "state": "CA",
                "city": "Test City",
                "address1": "123 Test St",
                "zipcode": "12345",
            },
        }
        response = self.client.post(url, data, format="json")
        self.assertEqual(response.status_code, status.HTTP_400_BAD_REQUEST)

    def test_create_professional_user_with_existing_domain_name_and_create_set_to_false(
        self,
    ) -> None:
        url = reverse("professional_user-list")
        data = {
            "user_signup_info": {
                "username": "newprouser2",
                "password": "newLongerPasswordMagicCheetoCheeto123",
                "email": "newprouser2@example.com",
                "first_name": "New",
                "last_name": "User",
                "domain_name": "testdomain",
                "visible_phone_number": "1234567892",
                "continue_url": "http://example.com/continue",
            },
            "make_new_domain": False,
        }
        response = self.client.post(url, data, format="json")
        self.assertIn(response.status_code, range(200, 300))

    def test_create_professional_user_with_existing_visible_phone_number(self) -> None:
        url = reverse("professional_user-list")
        data = {
            "user_signup_info": {
                "username": "newprouser3",
                "password": "newLongerPasswordMagicCheetoCheeto123",
                "email": "newprouser3@example.com",
                "first_name": "New",
                "last_name": "User",
                "domain_name": "anothernewdomain",
                "visible_phone_number": "1234567890",
                "continue_url": "http://example.com/continue",
            },
            "make_new_domain": True,
            "user_domain": {
                "name": "anothernewdomain",
                "visible_phone_number": "1234567890",
                "internal_phone_number": "0987654324",
                "display_name": "Another New Domain",
                "country": "USA",
                "state": "CA",
                "city": "Another City",
                "address1": "789 Another St",
                "zipcode": "54321",
            },
        }
        response = self.client.post(url, data, format="json")
        self.assertEqual(response.status_code, status.HTTP_400_BAD_REQUEST)

    def test_request_password_reset(self) -> None:
        url = reverse("password_reset-request-reset")
        data = {
            "username": "testuser",
            "domain": "testdomain",
            "phone": "",
        }
        response = self.client.post(url, data, format="json")
        self.assertIn(response.status_code, range(200, 300))
        self.assertEqual(response.json()["status"], "reset_requested")
        self.assertTrue(ResetToken.objects.filter(user=self.user).exists())

    def test_request_password_reset_with_phone(self) -> None:
        url = reverse("password_reset-request-reset")
        data = {
            "username": "testuser",
            "domain": "",
            "phone": "1234567890",
        }
        response = self.client.post(url, data, format="json")
        self.assertIn(response.status_code, range(200, 300))
        self.assertEqual(response.json()["status"], "reset_requested")
        self.assertTrue(ResetToken.objects.filter(user=self.user).exists())

    def test_finish_password_reset(self) -> None:
        reset_token = ResetToken.objects.create(user=self.user, token=uuid.uuid4().hex)
        url = reverse("password_reset-finish-reset")
        data = {
            "token": reset_token.token,
            "new_password": "newtestpass",
        }
        response = self.client.post(url, data, format="json")
        self.assertIn(response.status_code, range(200, 300))
        self.assertEqual(response.json()["status"], "password_reset_complete")
        self.user.refresh_from_db()
        self.assertTrue(self.user.check_password("newtestpass"))

    def test_finish_password_reset_with_invalid_token(self) -> None:
        url = reverse("password_reset-finish-reset")
        data = {
            "token": "invalidtoken",
            "new_password": "newtestpass",
        }
        response = self.client.post(url, data, format="json")
        self.assertEqual(response.status_code, status.HTTP_400_BAD_REQUEST)
<<<<<<< HEAD
        self.assertEqual(response.json()["status"], "error")
        self.assertEqual(response.json()["message"], "Invalid reset token")
=======
        self.assertEqual(response.json()["error"], "Invalid reset token")
>>>>>>> 36c55c57

    def test_finish_password_reset_with_expired_token(self) -> None:
        reset_token = ResetToken.objects.create(
            user=self.user,
            token=uuid.uuid4().hex,
            expires_at=timezone.now() - timezone.timedelta(hours=1),
        )
        url = reverse("password_reset-finish-reset")
        data = {
            "token": reset_token.token,
            "new_password": "newtestpass",
        }
        response = self.client.post(url, data, format="json")
        self.assertEqual(response.status_code, status.HTTP_400_BAD_REQUEST)
<<<<<<< HEAD
        self.assertEqual(response.json()["status"], "error")
        self.assertEqual(response.json()["message"], "Reset token has expired")
=======
        self.assertEqual(response.json()["error"], "Reset token has expired")
>>>>>>> 36c55c57

    def test_rest_login_view_with_nonexistent_domain(self) -> None:
        url = reverse("rest_login-login")
        data = {
            "username": "testuser",
            "password": "testpass",
            "domain": "nonexistentdomain",
            "phone": "",
        }
        response = self.client.post(url, data, format="json")
        self.assertEqual(response.status_code, status.HTTP_400_BAD_REQUEST)
        self.assertEqual(response.json()["status"], "error")

    def test_rest_login_view_with_invalid_phone(self) -> None:
        url = reverse("rest_login-login")
        data = {
            "username": "testuser",
            "password": "testpass",
            "domain": "",
            "phone": "9999999999",
        }
        response = self.client.post(url, data, format="json")
        self.assertEqual(response.status_code, status.HTTP_400_BAD_REQUEST)
        self.assertEqual(response.json()["status"], "error")

    def test_rest_login_view_with_inactive_user(self) -> None:
        self.user.is_active = False
        self.user.save()
        url = reverse("rest_login-login")
        data = {
            "username": "testuser",
            "password": "testpass",
            "domain": "testdomain",
            "phone": "",
        }
        response = self.client.post(url, data, format="json")
        self.assertEqual(response.status_code, status.HTTP_401_UNAUTHORIZED)

    def test_verify_email_with_nonexistent_user(self) -> None:
        url = reverse("rest_verify_email-verify")
        data = {
            "token": "sometoken",
            "user_id": 99999,
        }
        response = self.client.post(url, data, format="json")
        self.assertEqual(response.status_code, status.HTTP_400_BAD_REQUEST)
        self.assertEqual(response.json()["status"], "error")

    def test_verify_email_without_token(self) -> None:
        url = reverse("rest_verify_email-verify")
        data = {"user_id": self.user.pk}
        response = self.client.post(url, data, format="json")
        self.assertEqual(response.status_code, status.HTTP_400_BAD_REQUEST)

    def test_create_professional_user_without_required_fields(self) -> None:
        url = reverse("professional_user-list")
        data = {
            "user_signup_info": {
                "username": "newprouser4",
                "password": "newLongerPasswordMagicCheetoCheeto123",
            },
            "make_new_domain": True,
            "user_domain": {
                "name": "newdomain2",
            },
        }
        response = self.client.post(url, data, format="json")
        self.assertEqual(response.status_code, status.HTTP_400_BAD_REQUEST)

    def test_create_professional_user_with_invalid_email(self) -> None:
        url = reverse("professional_user-list")
        data = {
            "user_signup_info": {
                "username": "newprouser5",
                "password": "newLongerPasswordMagicCheetoCheeto123",
                "email": "invalid-email",
                "first_name": "New",
                "last_name": "User",
                "domain_name": "newdomain3",
                "visible_phone_number": "1234567893",
                "continue_url": "http://example.com/continue",
            },
            "make_new_domain": True,
            "user_domain": {
                "name": "newdomain3",
                "visible_phone_number": "1234567893",
                "internal_phone_number": "0987654325",
                "display_name": "New Domain 3",
                "country": "USA",
                "state": "CA",
                "city": "Test City",
                "address1": "123 Test St",
                "zipcode": "12345",
            },
        }
        response = self.client.post(url, data, format="json")
        self.assertEqual(response.status_code, status.HTTP_400_BAD_REQUEST)

    def test_request_password_reset_nonexistent_user(self) -> None:
        url = reverse("password_reset-request-reset")
        data = {
            "username": "nonexistentuser",
            "domain": "testdomain",
            "phone": "",
        }
        response = self.client.post(url, data, format="json")
        self.assertEqual(response.status_code, status.HTTP_400_BAD_REQUEST)
<<<<<<< HEAD
        self.assertEqual(response.json()["status"], "error")
=======
        self.assertEqual(response.json()["error"], "User does not exist")
>>>>>>> 36c55c57

    def test_whoami_view_authed(self):
        # Log in
        url = reverse("rest_login-login")
        data = {
            "username": "testuser",
            "password": "testpass",
            "domain": "testdomain",
            "phone": "1234567890",
        }
        response = self.client.post(url, data, format="json")
        self.assertIn(response.status_code, range(200, 300))
        self.assertEqual(response.json()["status"], "success")
        # Check whoami
        url = reverse("whoami-list")
        response = self.client.get(url, format="json")
        self.assertEqual(response.status_code, 200)
        data = response.json()[0]
        self.assertEqual(data["email"], self.user.email)
        self.assertEqual(data["domain_id"], str(self.domain.id))
        self.assertEqual(data["domain_name"], self.domain.name)
        self.assertIn("highest_role", data)

    def test_whoami_view_beta_flag(self):
        # Log in
        url = reverse("rest_login-login")
        data = {
            "username": "testuser",
            "password": "testpass",
            "domain": "testdomain",
            "phone": "1234567890",
        }
        response = self.client.post(url, data, format="json")
        self.assertIn(response.status_code, range(200, 300))
        self.assertEqual(response.json()["status"], "success")
        # Check whoami
        url = reverse("whoami-list")
        response = self.client.get(url, format="json")
        self.assertEqual(response.status_code, 200)
        data = response.json()[0]
        self.assertEqual(data["email"], self.user.email)
        self.assertEqual(data["domain_id"], str(self.domain.id))
        self.assertEqual(data["domain_name"], self.domain.name)
        self.assertTrue(data["beta"])  # Check beta flag


class TestE2EProfessionalUserSignupFlow(TestCase):
    def setUp(self):
        self.client = APIClient()

    def test_end_to_end_happy_path(self):
        domain_name = "new_test_domain"
        phone_number = "1234567890"
        signup_url = reverse("professional_user-list")
        data = {
            "user_signup_info": {
                "username": "testpro@example.com",
                "password": "temp12345",
                "email": "testpro@example.com",
                "first_name": "Test",
                "last_name": "Pro",
                "domain_name": domain_name,
                "visible_phone_number": phone_number,
                "continue_url": "http://example.com/continue",
            },
            "make_new_domain": True,
            "user_domain": {
                "name": domain_name,
                "visible_phone_number": phone_number,
                "internal_phone_number": "0987654321",
                "display_name": "Test Domain Display",
                "country": "USA",
                "state": "CA",
                "city": "TestCity",
                "address1": "123 Test St",
                "zipcode": "99999",
            },
        }
        old_outbox = len(mail.outbox)
        response = self.client.post(signup_url, data, format="json")
        self.assertEqual(response.status_code, 201)
        # We don't send the message right away -- we wait for stripe callback.
        self.assertEqual(len(mail.outbox), old_outbox)

        # Simulate Stripe webhook call to trigger the email
        new_user = User.objects.get(email="testpro@example.com")
        from fighthealthinsurance.common_view_logic import StripeWebhookHelper

        stripe_event = {
            "type": "checkout.session.completed",
            "data": {
                "object": {
                    "subscription": "sub_12345",
                    "customer": "cus_12345",
                    "metadata": {
                        "payment_type": "professional_domain_subscription",
                        "professional_id": new_user.professionaluser.id,
                        "domain_id": UserDomain.objects.get(name=domain_name).id,
                    },
                }
            },
        }
        StripeWebhookHelper.handle_checkout_session_completed(
            None, stripe_event["data"]["object"]
        )

        # Now we expect it
        self.assertEqual(len(mail.outbox), old_outbox + 1)
        # User can not log in pre-verification
        self.assertFalse(
            self.client.login(username=new_user.username, password="temp12345")
        )
        # Check the verification
        verify_url = reverse("rest_verify_email-verify")
        token = VerificationToken.objects.get(user=new_user)
        response = self.client.post(
            verify_url, {"token": token.token, "user_id": new_user.pk}, format="json"
        )
        self.assertIn(response.status_code, range(200, 300))
        new_user.refresh_from_db()
        self.assertTrue(
            self.client.login(username=new_user.username, password="temp12345")
        )
        # Ok but hit the rest endpoint for the login so we have a domain id
        login_url = reverse("rest_login-login")
        data = {
            "username": "testpro@example.com",
            "password": "temp12345",
            "domain": domain_name,
        }
        response = self.client.post(login_url, data, format="json")
        self.assertIn(response.status_code, range(200, 300))
        self.assertEqual(response.json()["status"], "success")
        # Have the now logged in pro-user start to make an appeal
        get_pending_url = reverse("patient_user-get-or-create-pending")
        data = {
            "username": "testpro@example.com",
            "first_name": "fname",
            "last_name": "lname",
        }
        response = self.client.post(get_pending_url, data, format="json")
        print(response)
        self.assertIn(response.status_code, range(200, 300))
        patient_id = response.json()["id"]

        # Let’s pretend to create a denial record via DenialFormSerializer
        denial_create_url = reverse("denials-list")
        denial_data = {
            "insurance_company": "Test Insurer",
            "denial_text": "Sample denial text",
            "email": "testpro@example.com",
            "patient_id": patient_id,
            "pii": True,
            "tos": True,
            "privacy": True,
        }
        response = self.client.post(denial_create_url, denial_data, format="json")

        # Validate response has data we can use for the generate appeal websocket
        denial_response = response.json()
        self.assertIn("denial_id", denial_response)
        denial_id = denial_response["denial_id"]

        # Now we need to call the websocket...<|MERGE_RESOLUTION|>--- conflicted
+++ resolved
@@ -401,12 +401,8 @@
         }
         response = self.client.post(url, data, format="json")
         self.assertEqual(response.status_code, status.HTTP_400_BAD_REQUEST)
-<<<<<<< HEAD
         self.assertEqual(response.json()["status"], "error")
         self.assertEqual(response.json()["message"], "Invalid reset token")
-=======
-        self.assertEqual(response.json()["error"], "Invalid reset token")
->>>>>>> 36c55c57
 
     def test_finish_password_reset_with_expired_token(self) -> None:
         reset_token = ResetToken.objects.create(
@@ -421,12 +417,9 @@
         }
         response = self.client.post(url, data, format="json")
         self.assertEqual(response.status_code, status.HTTP_400_BAD_REQUEST)
-<<<<<<< HEAD
         self.assertEqual(response.json()["status"], "error")
         self.assertEqual(response.json()["message"], "Reset token has expired")
-=======
         self.assertEqual(response.json()["error"], "Reset token has expired")
->>>>>>> 36c55c57
 
     def test_rest_login_view_with_nonexistent_domain(self) -> None:
         url = reverse("rest_login-login")
@@ -534,11 +527,8 @@
         }
         response = self.client.post(url, data, format="json")
         self.assertEqual(response.status_code, status.HTTP_400_BAD_REQUEST)
-<<<<<<< HEAD
-        self.assertEqual(response.json()["status"], "error")
-=======
+        self.assertEqual(response.json()["status"], "error")
         self.assertEqual(response.json()["error"], "User does not exist")
->>>>>>> 36c55c57
 
     def test_whoami_view_authed(self):
         # Log in
