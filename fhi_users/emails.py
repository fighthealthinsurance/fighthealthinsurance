from django.contrib.auth.tokens import default_token_generator
from django.contrib.sites.shortcuts import get_current_site
from typing import TYPE_CHECKING
from fhi_users.models import VerificationToken
from fighthealthinsurance.utils import send_fallback_email
<<<<<<< HEAD
=======
from django.utils.html import strip_tags
from urllib.parse import urlencode
>>>>>>> bafb5b6b

if TYPE_CHECKING:
    from django.contrib.auth.models import User


def send_provider_started_appeal_email(patient_email, context):
    """Send email for provider started appeal."""
    send_fallback_email(
        "Provider Started Appeal",
        "provider_started_appeal",
        context,
        patient_email,
    )


def send_password_reset_email(user_email: str, token: str) -> None:
    """Send password reset email with secure URL construction."""
    subject = "Reset your password"
    params = urlencode({"token": token})
    reset_url = f"https://www.fightpaperwork.com/reset-password/finish?{params}"
    send_fallback_email(
        subject,
        "password_reset",
        {"reset_url": reset_url},
        user_email,
    )


def send_email_confirmation(user_email, context):
    """Send email confirmation email."""
    send_fallback_email("Email Confirmation", "email_confirmation", context, user_email)


def send_appeal_submitted_successfully_email(user_email, context):
    """Send appeal submission success email."""
    send_fallback_email(
        "Appeal Submitted Successfully",
        "appeal_submitted_successfully",
        context,
        user_email,
    )


def send_error_submitting_appeal_email(user_email, context):
    """Send error submitting appeal email."""
    send_fallback_email(
        "Error Submitting Appeal",
        "error_submitting_appeal",
        context,
        user_email,
    )


def send_verification_email(request, user: "User") -> None:
    """Send verification email with secure activation link."""
    current_site = get_current_site(request)
    mail_subject = "Activate your account."
    verification_token = default_token_generator.make_token(user)
    VerificationToken.objects.create(user=user, token=verification_token)
    params = urlencode({"token": verification_token, "uid": user.pk})
    activation_link = f"https://www.fightpaperwork.com/activate-account/?{params}"
    send_fallback_email(
        mail_subject,
        "acc_active_email",
        {"user": user, "domain": current_site.domain, "activation_link": activation_link},
        user.email,
    )<|MERGE_RESOLUTION|>--- conflicted
+++ resolved
@@ -3,11 +3,8 @@
 from typing import TYPE_CHECKING
 from fhi_users.models import VerificationToken
 from fighthealthinsurance.utils import send_fallback_email
-<<<<<<< HEAD
-=======
 from django.utils.html import strip_tags
 from urllib.parse import urlencode
->>>>>>> bafb5b6b
 
 if TYPE_CHECKING:
     from django.contrib.auth.models import User
