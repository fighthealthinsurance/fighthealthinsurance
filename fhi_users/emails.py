from django.contrib.auth.tokens import default_token_generator
from django.contrib.sites.shortcuts import get_current_site
from typing import TYPE_CHECKING, Optional
from fhi_users.models import VerificationToken
from fighthealthinsurance.utils import send_fallback_email
from django.utils.html import strip_tags
<<<<<<< HEAD
from loguru import logger
from smtplib import SMTPException
from django.core.exceptions import ImproperlyConfigured
=======
from django.utils import timezone
from datetime import timedelta
>>>>>>> 4de4a759
from urllib.parse import urlencode
from loguru import logger

if TYPE_CHECKING:
    from django.contrib.auth.models import User


def send_provider_started_appeal_email(patient_email, context):
    """Send email for provider started appeal."""
    send_fallback_email(
        "Provider Started Appeal",
        "provider_started_appeal",
        context,
        patient_email,
    )


def send_password_reset_email(user_email: str, token: str) -> None:
    """Send password reset email with secure URL construction."""
    subject = "Reset your password"
    params = urlencode({"token": token})
    reset_link = (
        f"https://www.fightpaperwork.com/auth/reset-password/new-password?{params}"
    )
    send_fallback_email(
        subject,
        "password_reset",
        {"reset_link": reset_link},
        user_email,
    )


def send_email_confirmation(user_email, context):
    """Send email confirmation email."""
    send_fallback_email("Email Confirmation", "email_confirmation", context, user_email)


def send_appeal_submitted_successfully_email(user_email, context):
    """Send appeal submission success email."""
    send_fallback_email(
        "Appeal Submitted Successfully",
        "appeal_submitted_successfully",
        context,
        user_email,
    )


def send_error_submitting_appeal_email(user_email, context):
    """Send error submitting appeal email."""
    send_fallback_email(
        "Error Submitting Appeal",
        "error_submitting_appeal",
        context,
        user_email,
    )


def send_verification_email(request, user: "User", first_only: bool = False) -> None:
    """Send verification email with secure activation link."""
    current_site = get_current_site(request)
    # Check if there is an existing token
    if VerificationToken.objects.filter(user=user).exists():
        if first_only:
            logger.debug(f"Skipping verification e-mail to {user} as already sent")
            return
        else:
            current_token = VerificationToken.objects.filter(user=user).first()
            if current_token and current_token.created_at > timezone.now() - timedelta(
                minutes=10
            ):
                logger.debug(
                    f"Skipping verification e-mail to {user} as already sent within 10 minutes"
                )
                return
            VerificationToken.objects.filter(user=user).delete()
    mail_subject = "Activate your account."
    verification_token = default_token_generator.make_token(user)
    
    try:
        VerificationToken.objects.create(user=user, token=verification_token)
    except Exception as e:
        logger.error(f"Failed to create verification token for user {user.pk}: {e}")
        raise Exception(f"Could not create verification token for user {user.pk}") from e

    activation_link = (
        "https://www.fightpaperwork.com/activate-account/?token={}&uid={}".format(
            verification_token, user.pk
        )
    )

    send_fallback_email(
        mail_subject,
        "acc_active_email",
        {
            "user": user,
            "domain": current_site.domain,
            "activation_link": activation_link,
        },
        user.email,
    )


def send_checkout_session_expired(
    request, email: str, link: str, item: Optional[str]
) -> None:
    """Send checkout session expired email."""
    default_item = "Fight Health Insurance / Fight Paperwork"
    item = item if item else default_item
    send_fallback_email(
        f"{item} Checkout Session Expired",
        "checkout_session_expired",
        {
            "link": link,
        },
        email,
    )


def send_professional_invitation_email(professional_email, context):
    """Send invitation email to a professional to join a practice."""
    send_fallback_email(
        "Invitation to Join Practice",
        "invite_professional",
        context,
        professional_email,
    )


def send_professional_created_email(professional_email, context):
    """Send email to a professional that was created by an admin."""
    send_fallback_email(
        "Your Professional Account Has Been Created",
        "professional_created",
        context,
        professional_email,
    )<|MERGE_RESOLUTION|>--- conflicted
+++ resolved
@@ -3,15 +3,8 @@
 from typing import TYPE_CHECKING, Optional
 from fhi_users.models import VerificationToken
 from fighthealthinsurance.utils import send_fallback_email
-from django.utils.html import strip_tags
-<<<<<<< HEAD
-from loguru import logger
-from smtplib import SMTPException
-from django.core.exceptions import ImproperlyConfigured
-=======
 from django.utils import timezone
 from datetime import timedelta
->>>>>>> 4de4a759
 from urllib.parse import urlencode
 from loguru import logger
 
