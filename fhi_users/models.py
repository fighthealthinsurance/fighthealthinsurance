import uuid
import time
import datetime
import typing

from django.db import models
from django.contrib.auth import get_user_model

from django.db.models.signals import pre_save
from django.dispatch import receiver


if typing.TYPE_CHECKING:
    from django.contrib.auth.models import User
else:
    User = get_user_model()


# Auth-ish-related models
class UserDomain(models.Model):
    id = models.CharField(
        max_length=300,
        primary_key=True,
        default=uuid.uuid4,
        editable=False,
        unique=True,
    )
    # Money
    stripe_subscription_id = models.CharField(max_length=300, null=True)
    # Info
    name = models.CharField(
        primary_key=False, blank=False, null=False, max_length=300, unique=True
    )
    active = models.BooleanField()
    display_name = models.CharField(max_length=300, null=False)
    professionals = models.ManyToManyField("ProfessionalUser", through="ProfessionalDomainRelation")  # type: ignore
    # The visible phone number should be unique... ish? Maybe?
    # We _could_ allow users to log in with visible phone number IFF
    # it's unique among active domains. We're going to TRY and have it
    # be unique and hope we don't have to remove this. The real world is
    # tricky.
    visible_phone_number = models.CharField(max_length=150, null=False, unique=True)
    internal_phone_number = models.CharField(max_length=150, null=False)
    office_fax = models.CharField(max_length=150, null=True)
    country = models.CharField(max_length=150, default="USA")
    state = models.CharField(max_length=50, null=False)
    city = models.CharField(max_length=150, null=False)
    address1 = models.CharField(max_length=200, null=False)
    address2 = models.CharField(max_length=200, null=True)
    zipcode = models.CharField(max_length=20, null=False)
    # Customize the defaults
    default_procedure = models.CharField(
        primary_key=False, blank=False, null=True, max_length=300, unique=False
    )
    cover_template_string = models.CharField(max_length=5000, null=True)

    def get_professional_users(self, **relation_filters):
        from .models import (
            ProfessionalDomainRelation,
        )  # local import to avoid circular dependencies

        relations = ProfessionalDomainRelation.objects.filter(
            domain=self, **relation_filters
        )
        return [relation.professional for relation in relations]

    # Maybe include:
    # List of common procedures
    # Common appeal templates
    # Extra model prompt


# As its set up a user can be in multiple domains & pro & patient
# however (for now) the usernames & domains are scoped so that we can
# allow admin to reset passwords within the domain. But we can later
# add "global" users that aggregate multiple sub-users. Maybe. idk
class GlobalUserRelation(models.Model):
    id = models.AutoField(primary_key=True)
    parent_user = models.ForeignKey(
        User, on_delete=models.CASCADE, related_name="%(class)s_parent_user"
    )
    child_user = models.ForeignKey(
        User, on_delete=models.CASCADE, related_name="%(class)s_child_user"
    )


class UserContactInfo(models.Model):
    id = models.AutoField(primary_key=True)
    user = models.OneToOneField(User, on_delete=models.CASCADE)
    phone_number = models.CharField(max_length=150, null=True)
    country = models.CharField(max_length=150, default="USA")
    state = models.CharField(max_length=50, null=True)
    city = models.CharField(max_length=150, null=True)
    address1 = models.CharField(max_length=200, null=True)
    address2 = models.CharField(max_length=200, null=True)
    zipcode = models.CharField(max_length=20, null=True)


class PatientUser(models.Model):
    id = models.AutoField(primary_key=True)
    user = models.OneToOneField(User, on_delete=models.CASCADE)
    active = models.BooleanField(default=False)
    display_name = models.CharField(max_length=300, null=True)

    def get_display_name(self) -> str:
        if self.display_name and len(self.display_name) > 1:
            return self.display_name
        else:
            return self.get_legal_name()

    def get_legal_name(self) -> str:
        return f"{self.user.first_name} {self.user.last_name}"

    def get_combined_name(self) -> str:
        legal_name = self.get_legal_name()
        display_name = self.get_display_name()
<<<<<<< HEAD
=======
        email = self.user.email
        if max(len(legal_name), len(display_name)) < 2:
            return email
>>>>>>> f7b9ae72
        if legal_name == display_name:
            return legal_name
        else:
            return f"{display_name} ({legal_name})"


class ProfessionalUser(models.Model):
    id = models.AutoField(primary_key=True)
    user = models.OneToOneField(User, on_delete=models.CASCADE)
    npi_number = models.CharField(blank=True, null=True, max_length=20)
    active = models.BooleanField()
    provider_type = models.CharField(blank=True, null=True, max_length=300)
    most_common_denial = models.CharField(blank=True, null=True, max_length=300)
    # Override the professional domain fax number
    fax_number = models.CharField(blank=True, null=True, max_length=40)
    domains = models.ManyToManyField("UserDomain", through="ProfessionalDomainRelation")  # type: ignore
    display_name = models.CharField(max_length=400, null=True)

    def get_display_name(self):
        if self.display_name and len(self.display_name) > 0:
            return self.display_name
        elif len(self.user.first_name) > 0:
            return f"{self.user.first_name} {self.user.last_name}"
        else:
            return self.user.email

    def admin_domains(self):
        return UserDomain.objects.filter(
            professionaldomainrelation__professional=self,
            professionaldomainrelation__admin=True,
            professionaldomainrelation__active=True,
        )

    def get_full_name(self):
        return f"{self.user.first_name} {self.user.last_name}"


class ProfessionalDomainRelation(models.Model):
    professional = models.ForeignKey("ProfessionalUser", on_delete=models.CASCADE)
    domain = models.ForeignKey(UserDomain, on_delete=models.CASCADE)
    # Is the relation "active" (note: we should move this to a function)
    active = models.BooleanField(default=False)
    admin = models.BooleanField(default=False)
    read_only = models.BooleanField(default=False)
    professional_type = models.CharField(max_length=400, null=True)
    pending = models.BooleanField(default=True)
    suspended = models.BooleanField(default=False)
    rejected = models.BooleanField(default=False)


@receiver(pre_save, sender=ProfessionalDomainRelation)
def professional_domain_relation_presave(
    sender: type, instance: ProfessionalDomainRelation, **kwargs: dict
) -> None:
    """Dynamically set the active field based on pending/suspended/rejected."""
    instance.active = (
        not instance.pending and not instance.suspended and not instance.rejected
    )


class PatientDomainRelation(models.Model):
    patient = models.ForeignKey("PatientUser", on_delete=models.CASCADE)  # type: ignore
    domain = models.ForeignKey(UserDomain, on_delete=models.CASCADE)


class ExtraUserProperties(models.Model):
    user = models.OneToOneField(User, on_delete=models.CASCADE)
    email_verified = models.BooleanField(default=False)
    # Add any other extra properties here


class VerificationToken(models.Model):
    user = models.OneToOneField(User, on_delete=models.CASCADE)
    token = models.CharField(max_length=255, default=uuid.uuid4)
    created_at = models.DateTimeField(auto_now_add=True)
    expires_at = models.DateTimeField()

    def save(self, *args, **kwargs):
        if not self.expires_at:
            if self.created_at:
                self.expires_at = self.created_at + datetime.timedelta(hours=24)
            else:
                self.expires_at = datetime.datetime.now() + datetime.timedelta(hours=24)
        super().save(*args, **kwargs)


class ResetToken(models.Model):
    user = models.OneToOneField(User, on_delete=models.CASCADE)
    token = models.CharField(max_length=255, default=uuid.uuid4)
    created_at = models.DateTimeField(auto_now_add=True)
    expires_at = models.DateTimeField()

    def save(self, *args, **kwargs):
        if not self.expires_at:
            if self.created_at:
                self.expires_at = self.created_at + datetime.timedelta(hours=24)
            else:
                self.expires_at = datetime.datetime.now() + datetime.timedelta(hours=24)
        super().save(*args, **kwargs)<|MERGE_RESOLUTION|>--- conflicted
+++ resolved
@@ -114,12 +114,9 @@
     def get_combined_name(self) -> str:
         legal_name = self.get_legal_name()
         display_name = self.get_display_name()
-<<<<<<< HEAD
-=======
         email = self.user.email
         if max(len(legal_name), len(display_name)) < 2:
             return email
->>>>>>> f7b9ae72
         if legal_name == display_name:
             return legal_name
         else:
