"""
Middleware for logging API access to the audit log database.

This middleware:
1. Logs all API endpoint accesses (/api/ and /rest/)
2. Captures response time, status code, and resource information
3. Applies privacy rules based on user type (professional vs consumer)
4. Avoids logging sensitive internal endpoints
"""

import time
import re
from typing import Callable, Optional
from concurrent.futures import Future

from django.http import HttpRequest, HttpResponse
from django.utils.deprecation import MiddlewareMixin
from loguru import logger

# Import the shared thread pool executor for background tasks
from fighthealthinsurance.exec import executor


# Endpoints to exclude from logging (health checks, static files, etc.)
EXCLUDED_PATH_PATTERNS = [
    r"^/health",
    r"^/ready",
    r"^/metrics",
    r"^/static/",
    r"^/favicon\.ico",
    r"^/__debug__/",
    r"^/admin/jsi18n/",  # Django admin JS
]

# Only log these path prefixes
LOGGED_PATH_PREFIXES = [
    "/api/",
    "/rest/",
]

# Compiled regex for exclusions
_EXCLUDED_PATTERNS = [re.compile(p) for p in EXCLUDED_PATH_PATTERNS]


def _should_log_request(path: str) -> bool:
    """
    Determine whether a request path should be recorded in the audit log.
    
    Returns:
        bool: `true` if the path should be logged, `false` otherwise.
    """
    # Check if path matches logged prefixes
    if not any(path.startswith(prefix) for prefix in LOGGED_PATH_PREFIXES):
        return False

    # Check exclusions
    if any(pattern.match(path) for pattern in _EXCLUDED_PATTERNS):
        return False

    return True


def _extract_resource_info(path: str, response: HttpResponse) -> dict:
    """
    Extract resource metadata (type, identifier, and count) from a request path and HTTP response.
    
    Parameters:
        path (str): The request path (e.g., "/api/v1/denials/123/") used to infer resource type and identifier.
        response (HttpResponse): The response object which may contain a `.data` mapping with pagination or results.
    
    Returns:
        dict: A mapping with keys:
            - resource_type (str|None): The inferred resource name in singular form (e.g., "denial"), or `None` if not found.
            - resource_id (str|None): The resource identifier as a string (numeric or UUID) if present in the path, otherwise `None`.
            - resource_count (int|None): The number of items for list endpoints derived from `response.data["count"]` or the length of `response.data["results"]`, or `None` if unavailable.
    """
    info = {
        "resource_type": None,
        "resource_id": None,
        "resource_count": None,
    }

    # Common API patterns
    # /api/v1/denials/ -> resource_type=denial
    # /api/v1/denials/123/ -> resource_type=denial, resource_id=123
    # /rest/router/professional_user/ -> resource_type=professional_user

    path_parts = [p for p in path.strip("/").split("/") if p]

    if len(path_parts) >= 2:
        # Try to identify resource type from path
        # Skip version numbers like 'v1'
        for i, part in enumerate(path_parts):
            if part.startswith("v") and part[1:].isdigit():
                continue
            if part in ["api", "rest", "router"]:
                continue

            # This is likely the resource type
            info["resource_type"] = part.rstrip("s")  # denials -> denial

            # Check if next part is an ID
            if i + 1 < len(path_parts):
                next_part = path_parts[i + 1]
                # IDs are typically numeric or UUIDs
                if next_part.isdigit() or _is_uuid(next_part):
                    info["resource_id"] = next_part
            break

    # Try to get count from response for list endpoints
    if hasattr(response, "data") and isinstance(response.data, dict):
        if "count" in response.data:
            info["resource_count"] = response.data["count"]
        elif "results" in response.data and isinstance(response.data["results"], list):
            info["resource_count"] = len(response.data["results"])

    return info


def _is_uuid(s: str) -> bool:
    """
    Determine whether a string is a UUID in the canonical 8-4-4-4-12 hexadecimal format.
    
    Parameters:
        s (str): String to test; hexadecimal digits may be upper- or lower-case.
    
    Returns:
        bool: True if `s` matches the UUID pattern, False otherwise.
    """
    uuid_pattern = re.compile(
        r"^[0-9a-f]{8}-[0-9a-f]{4}-[0-9a-f]{4}-[0-9a-f]{4}-[0-9a-f]{12}$", re.I
    )
    return bool(uuid_pattern.match(s))


class AuditLoggingMiddleware(MiddlewareMixin):
    """
    Middleware that logs API access to the database for audit purposes.

    Logs are created asynchronously to avoid impacting request latency.
    """

    def process_request(self, request: HttpRequest) -> None:
        """
        Record the request start time on the request object.
        
        Sets request._audit_start_time to the current epoch time in seconds (float) for later response-time calculation.
        """
        request._audit_start_time = time.time()

    def process_response(
        self, request: HttpRequest, response: HttpResponse
    ) -> HttpResponse:
        """
        Log an API access entry when the response is produced, failing silently if logging errors occur.
        
        This method records an audit entry only for request paths that qualify for logging; any exceptions raised while attempting to log are caught and suppressed (a debug message is emitted).
        
        Returns:
            HttpResponse: The original response object.
        """
        # Skip if path shouldn't be logged
        if not _should_log_request(request.path):
            return response

        try:
            # Calculate response time before dispatching to background thread
            start_time = getattr(request, "_audit_start_time", None)
            response_time_ms = None
            if start_time:
                response_time_ms = int((time.time() - start_time) * 1000)
            
            # Extract resource info before dispatching to background thread
            resource_info = _extract_resource_info(request.path, response)
            
            # Extract search query before dispatching to background thread
            search_query = None
            if request.method == "GET":
                search_query = request.GET.get("search") or request.GET.get("q")
            elif request.method == "POST":
                # Note: request.data is for DRF requests, request.POST for standard Django
                search_query = request.POST.get("search") or request.POST.get("q")
            
            # Extract all needed data from request/response before dispatching
            endpoint = request.path
            http_status = response.status_code
            
            # Dispatch logging to background thread to avoid blocking request
            # Note: We pass the request object for user/session/IP/UA context.
            # This is safe because we only read from it and the request is no longer
            # being modified after process_response.
            future = executor.submit(
                self._log_api_access, 
                request,
                endpoint,
                http_status,
                response_time_ms,
                resource_info,
                search_query,
            )
            # Add callback to log any unhandled exceptions in background task
            future.add_done_callback(self._log_task_exception)
        except Exception as e:
            # Never let audit logging break the request
            logger.debug(f"Failed to submit audit logging task: {e}")

        return response

    def _log_task_exception(self, future: Future) -> None:
        """Log any exceptions that occurred in the background logging task."""
        try:
            future.result()  # This will raise if the task failed
        except Exception as e:
            logger.debug(f"Background audit logging task failed: {e}")

    def _log_api_access(
        self,
        request: HttpRequest,
        endpoint: str,
        http_status: int,
        response_time_ms: Optional[int],
        resource_info: dict,
        search_query: Optional[str],
    ) -> None:
<<<<<<< HEAD
        """Create the API access log entry."""
        try:
            # Import here to avoid circular imports and allow lazy loading
            from fhi_users.audit_service import audit_service

            # Create the log entry
            audit_service.log_api_access(
                request=request,
                endpoint=endpoint,
                http_status=http_status,
                response_time_ms=response_time_ms,
                resource_type=resource_info.get("resource_type"),
                resource_id=resource_info.get("resource_id"),
                resource_count=resource_info.get("resource_count"),
                search_query=search_query,
            )
        except Exception as e:
            # Catch any exceptions to prevent them from crashing the background task
            logger.debug(f"Audit logging failed: {e}")
=======
        """
        Log an API access event to the audit service.
        
        Records an audit entry for the given HTTP request/response pair by assembling and sending the following observable fields to the audit service: endpoint (request.path), HTTP status, response time in milliseconds (computed from request._audit_start_time when available), resource_type/resource_id/resource_count (derived from the request path and response payload), and an optional search query (from GET parameters 'search' or 'q', or POST body 'search').
        
        Parameters:
            request (HttpRequest): The incoming HTTP request; may contain `_audit_start_time` set by process_request.
            response (HttpResponse): The HTTP response whose status and payload are used for the audit entry.
        """
        # Import here to avoid circular imports and allow lazy loading
        from fhi_users.audit_service import audit_service

        # Calculate response time
        start_time = getattr(request, "_audit_start_time", None)
        response_time_ms = None
        if start_time:
            response_time_ms = int((time.time() - start_time) * 1000)

        # Extract resource info
        resource_info = _extract_resource_info(request.path, response)

        # Extract search query if present
        search_query = None
        if request.method == "GET":
            search_query = request.GET.get("search") or request.GET.get("q")
        elif request.method == "POST" and hasattr(request, "data"):
            search_query = getattr(request.data, "get", lambda x: None)("search")

        # Create the log entry
        audit_service.log_api_access(
            request=request,
            endpoint=request.path,
            http_status=response.status_code,
            response_time_ms=response_time_ms,
            resource_type=resource_info.get("resource_type"),
            resource_id=resource_info.get("resource_id"),
            resource_count=resource_info.get("resource_count"),
            search_query=search_query,
        )
>>>>>>> f90c1d39
<|MERGE_RESOLUTION|>--- conflicted
+++ resolved
@@ -222,8 +222,11 @@
         resource_info: dict,
         search_query: Optional[str],
     ) -> None:
-<<<<<<< HEAD
-        """Create the API access log entry."""
+        """
+        Log an API access event to the audit service.
+        
+        Records an audit entry for the given HTTP request/response pair by assembling and sending the following observable fields to the audit service: endpoint (request.path), HTTP status, response time in milliseconds (computed from request._audit_start_time when available), resource_type/resource_id/resource_count (derived from the request path and response payload), and an optional search query (from GET parameters 'search' or 'q', or POST body 'search').
+        """
         try:
             # Import here to avoid circular imports and allow lazy loading
             from fhi_users.audit_service import audit_service
@@ -241,45 +244,4 @@
             )
         except Exception as e:
             # Catch any exceptions to prevent them from crashing the background task
-            logger.debug(f"Audit logging failed: {e}")
-=======
-        """
-        Log an API access event to the audit service.
-        
-        Records an audit entry for the given HTTP request/response pair by assembling and sending the following observable fields to the audit service: endpoint (request.path), HTTP status, response time in milliseconds (computed from request._audit_start_time when available), resource_type/resource_id/resource_count (derived from the request path and response payload), and an optional search query (from GET parameters 'search' or 'q', or POST body 'search').
-        
-        Parameters:
-            request (HttpRequest): The incoming HTTP request; may contain `_audit_start_time` set by process_request.
-            response (HttpResponse): The HTTP response whose status and payload are used for the audit entry.
-        """
-        # Import here to avoid circular imports and allow lazy loading
-        from fhi_users.audit_service import audit_service
-
-        # Calculate response time
-        start_time = getattr(request, "_audit_start_time", None)
-        response_time_ms = None
-        if start_time:
-            response_time_ms = int((time.time() - start_time) * 1000)
-
-        # Extract resource info
-        resource_info = _extract_resource_info(request.path, response)
-
-        # Extract search query if present
-        search_query = None
-        if request.method == "GET":
-            search_query = request.GET.get("search") or request.GET.get("q")
-        elif request.method == "POST" and hasattr(request, "data"):
-            search_query = getattr(request.data, "get", lambda x: None)("search")
-
-        # Create the log entry
-        audit_service.log_api_access(
-            request=request,
-            endpoint=request.path,
-            http_status=response.status_code,
-            response_time_ms=response_time_ms,
-            resource_type=resource_info.get("resource_type"),
-            resource_id=resource_info.get("resource_id"),
-            resource_count=resource_info.get("resource_count"),
-            search_query=search_query,
-        )
->>>>>>> f90c1d39
+            logger.debug(f"Audit logging failed: {e}")