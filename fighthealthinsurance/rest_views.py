import typing
from typing import Optional

from django.views.decorators.csrf import csrf_exempt
from django.conf import settings
from django.contrib.auth import get_user_model
from django.shortcuts import get_object_or_404
<<<<<<< HEAD
from django.db.models import Q, Count
from django.urls import reverse
from django.utils import timezone
from dateutil.relativedelta import relativedelta
=======
from django.http import FileResponse

from django_encrypted_filefield.crypt import Cryptographer
>>>>>>> 2c2467b8

from rest_framework import status
from rest_framework import viewsets
from rest_framework.request import Request
from rest_framework.response import Response
from rest_framework.views import APIView
from rest_framework.decorators import action


from fighthealthinsurance import common_view_logic
from fighthealthinsurance.models import (
    MailingListSubscriber,
    SecondaryAppealProfessionalRelation,
)
from fighthealthinsurance.ml.ml_router import ml_router
from fighthealthinsurance import rest_serializers as serializers
from fighthealthinsurance.rest_mixins import (
    SerializerMixin,
    CreateMixin,
    DeleteMixin,
    DeleteOnlyMixin,
)
from fighthealthinsurance.models import Appeal, Denial, DenialQA, AppealAttachment

from fhi_users.models import (
    UserDomain,
    PatientUser,
    ProfessionalUser,
)

from stopit import ThreadingTimeout as Timeout
from .common_view_logic import AppealAssemblyHelper


if typing.TYPE_CHECKING:
    from django.contrib.auth.models import User
else:
    User = get_user_model()

appeal_assembly_helper = AppealAssemblyHelper()


class DataRemovalViewSet(viewsets.ViewSet, DeleteMixin, DeleteOnlyMixin):
    serializer_class = serializers.DeleteDataFormSerializer

    def perform_delete(self, request: Request, serializer):
        email: str = serializer.validated_data["email"]
        common_view_logic.RemoveDataHelper.remove_data_for_email(email)


class NextStepsViewSet(viewsets.ViewSet, CreateMixin):
    serializer_class = serializers.PostInferedFormSerializer

    def perform_create(self, request: Request, serializer):
        next_step_info = common_view_logic.FindNextStepsHelper.find_next_steps(
            **serializer.validated_data
        )

        return serializers.NextStepInfoSerizableSerializer(
            next_step_info.convert_to_serializable(),
        )


class DenialViewSet(viewsets.ViewSet, CreateMixin):

    serializer_class = serializers.DenialFormSerializer

    def get_serializer_class(self):
        print(self.action)
        if self.action == "create":
            return serializers.DenialFormSerializer
        else:
            return None

    def retrieve(self, request: Request, pk: int) -> Response:
        current_user: User = request.user  # type: ignore
        denial = get_object_or_404(
            Denial.filter_to_allowed_denials(current_user), pk=pk
        )
        denial_response_info = (
            common_view_logic.DenialCreatorHelper.format_denial_response_info(denial)
        )
        response_serializer = serializers.DenialResponseInfoSerializer(
            instance=denial_response_info
        )
        return Response(response_serializer.data)

    def perform_create(self, request: Request, serializer):
        current_user: User = request.user  # type: ignore
        creating_professional = ProfessionalUser.objects.get(user=current_user)
        serializer = self.deserialize(data=request.data)
        serializer.is_valid(raise_exception=True)
        serializer_data = serializer.validated_data
        if (
            "primary_professional" in serializer_data
            and serializer_data["primary_professional"] is not None
        ):
            primary_professional = ProfessionalUser.objects.get(
                id=serializer_data.pop("primary_professional")
            )
            serializer_data["primary_professional"] = primary_professional
        denial: Optional[Denial] = None
        if "denial_id" in serializer_data:
            if serializer_data["denial_id"]:
                denial_id = serializer_data.pop("denial_id")
                denial = Denial.filter_to_allowed_denials(current_user).get(
                    denial_id=denial_id
                )
        if "patient_id" in serializer_data:
            patient_id = serializer_data.pop("patient_id")
            if patient_id:
                serializer_data["patient_user"] = PatientUser.objects.get(id=patient_id)
        denial_response_info = (
            common_view_logic.DenialCreatorHelper.create_or_update_denial(
                denial=denial,
                creating_professional=creating_professional,
                **serializer_data,
            )
        )
        denial = Denial.objects.get(uuid=denial_response_info.uuid)
        # Creating a pending appeal
        try:
            Appeal.objects.get(for_denial=denial)
        except:
            appeal = Appeal.objects.create(
                for_denial=denial,
                patient_user=denial.patient_user,
                primary_professional=denial.primary_professional,
                creating_professional=denial.creating_professional,
                pending=True,
            )
            denial_response_info.appeal_id = appeal.id
        return serializers.DenialResponseInfoSerializer(instance=denial_response_info)


class QAResponseViewSet(viewsets.ViewSet, CreateMixin):
    serializer_class = serializers.QAResponsesSerializer

    def perform_create(self, request: Request, serializer):
        user: User = request.user  # type: ignore
        denial = Denial.filter_to_allowed_denials(user).get(
            denial_id=serializer.validated_data["denial_id"]
        )
        for key, value in serializer.validated_data["qa"].items():
            if not key or not value or len(value) == 0:
                continue
            try:
                dqa = DenialQA.objects.filter(denial=denial).get(question=key)
                dqa.text_answer = value
                dqa.save()
            except DenialQA.DoesNotExist:
                DenialQA.objects.create(
                    denial=denial,
                    question=key,
                    text_answer=value,
                )
        qa_context = ""
        for key, value in DenialQA.objects.filter(denial=denial).values_list(
            "question", "text_answer"
        ):
            qa_context += f"{key}: {value}\n"
        denial.qa_context = qa_context
        denial.save()
        return Response(status=status.HTTP_204_NO_CONTENT)


class FollowUpViewSet(viewsets.ViewSet, CreateMixin):
    serializer_class = serializers.FollowUpFormSerializer

    def perform_create(self, request: Request, serializer):
        common_view_logic.FollowUpHelper.store_follow_up_result(
            **serializer.validated_data
        )
        return Response(status=status.HTTP_204_NO_CONTENT)


class Ping(APIView):
    def get(self, request: Request) -> Response:
        return Response(status=status.HTTP_204_NO_CONTENT)


class CheckStorage(APIView):
    def get(self, request: Request) -> Response:
        es = settings.EXTERNAL_STORAGE
        with Timeout(2.0):
            es.listdir("./")
            return Response(status=status.HTTP_204_NO_CONTENT)
        return Response(status=status.HTTP_503_SERVICE_UNAVAILABLE)


class CheckMlBackend(APIView):
    def get(self, request: Request) -> Response:
        if ml_router.working():
            return Response(status=status.HTTP_204_NO_CONTENT)

        return Response(status=status.HTTP_503_SERVICE_UNAVAILABLE)


class AppealViewSet(viewsets.ViewSet, SerializerMixin):
    appeal_assembly_helper = AppealAssemblyHelper()

    def get_serializer_class(self):
        if self.action == "list":
            return serializers.AppealListRequestSerializer
        elif self.action == "send_fax":
            return serializers.SendFax
        elif self.action == "assemble_appeal":
            return serializers.AssembleAppealRequestSerializer
        elif self.action == "notify_patient":
            return serializers.NotifyPatientRequestSerializer
        else:
            return None

    def list(self, request: Request) -> Response:
        # Lets figure out what appeals they _should_ see
        current_user: User = request.user  # type: ignore
        appeals = Appeal.filter_to_allowed_appeals(current_user)
        # Parse the filters
        input_serializer = self.deserialize(data=request.data)
        # TODO: Handle the filters
        output_serializer = serializers.AppealSummarySerializer(appeals, many=True)
        return Response(output_serializer.data)

    def retrieve(self, request: Request, pk: int) -> Response:
        current_user: User = request.user  # type: ignore
        appeal = get_object_or_404(
            Appeal.filter_to_allowed_appeals(current_user), pk=pk
        )
        serializer = serializers.AppealDetailSerializer(appeal)
        return Response(serializer.data)

    @action(detail=False, methods=["post"])
    def notify_patient(self, request: Request) -> Response:
        serializer = self.deserialize(request.data)
        pk = serializer.validated_data["id"]
        include_professional = serializer.validated_data["professional_name"]
        current_user: User = request.user  # type: ignore
        appeal = get_object_or_404(
            Appeal.filter_to_allowed_appeals(current_user), pk=pk
        )
        patient_user: Optional[PatientUser] = appeal.patient_user
        if patient_user is None:
            return Response(
                {"status": "Patient not found"}, status=status.HTTP_404_NOT_FOUND
            )
        professional_name = None
        if include_professional:
            professional_name = ProfessionalUser.objects.get(
                user=current_user
            ).get_display_name()
        user: User = patient_user.user
        if not user.is_active:
            # Send an invitation to sign up for an account (mention it's free)
            common_view_logic.PatientNotificationHelper.send_signup_invitation(
                email=user.email,
                professional_name=professional_name,
                practice_number=UserDomain.objects.get(
                    id=request.session["domain_id"]
                ).visible_phone_number,
            )
        else:
            # Notify the patient that there's a free draft appeal to fill in
            common_view_logic.PatientNotificationHelper.notify_of_draft_appeal(
                email=user.email,
                professional_name=professional_name,
                practice_number=UserDomain.objects.get(
                    id=request.session["domain_id"]
                ).visible_phone_number,
            )
        return Response(status=status.HTTP_200_OK)

    @action(detail=False, methods=["post"])
    def get_full_details(self, request: Request, pk: int) -> Response:
        current_user: User = request.user  # type: ignore
        appeal = get_object_or_404(
            Appeal.filter_to_allowed_appeals(current_user), pk=pk
        )
        return Response(serializers.AppealFullSerializer(appeal).data)

    @action(detail=False, methods=["post"])
    def send_fax(self, request) -> Response:
        current_user: User = request.user  # type: ignore
        serializer = self.deserialize(data=request.data)
        serializer.is_valid(raise_exception=True)
        appeal = get_object_or_404(
            Appeal.filter_to_allowed_appeals(current_user), pk=serializer["appeal_id"]
        )
        if serializer["fax_number"] is not None:
            appeal.fax_number = serializer["fax_number"]
            appeal.save()
        patient_user = None
        try:
            patient_user = PatientUser.objects.get(user=current_user)
        except:
            pass
        if (
            appeal.patient_user == patient_user
            and appeal.for_denial.professional_to_finish
        ):
            raise Exception("Provider wants to finish appeal")
        else:
            staged = common_view_logic.SendFaxHelper.stage_appeal_as_fax(
                appeal, email=current_user.email, professional=True
            )
            common_view_logic.SendFaxHelper.remote_send_fax(
                uuid=staged.uuid, hashed_email=staged.hashed_email
            )
        return Response(status=status.HTTP_204_NO_CONTENT)

    @action(detail=False, methods=["post"])
    def assemble_appeal(self, request) -> Response:
        current_user: User = request.user  # type: ignore
        serializer = self.deserialize(data=request.data)
        serializer.is_valid(raise_exception=True)
        # Make sure the user has permission to this denial
        denial_uuid = serializer.validated_data["denial_uuid"]
        denial_opt: Optional[Denial] = None
        if denial_uuid:
            denial_opt = Denial.filter_to_allowed_denials(current_user).get(
                denial_uuid=denial_uuid
            )
        else:
            denial_id = serializer.validated_data["denial_id"]
            denial_opt = Denial.filter_to_allowed_denials(current_user).get(
                denial_id=denial_id
            )
        if denial_opt is None:
            raise Exception("Denial not found")
        denial: Denial = denial_opt  # type: ignore
        appeal = None
        try:
            appeal = Appeal.filter_to_allowed_appeals(current_user).get(
                for_denial=denial, pending=True
            )
        except Appeal.DoesNotExist:
            pass
        patient_user = denial.patient_user
        if patient_user is None:
            raise Exception("Patient user not found on denial")
        # Make sure the user has permission to this denial
        denial_uuid = serializer.validated_data["denial_uuid"]
        denial = Denial.filter_to_allowed_denials(current_user).get(
            denial_uuid=denial_uuid
        )
        user_domain = UserDomain.objects.get(id=request.session["domain_id"])
        completed_appeal_text = serializer.validated_data["completed_appeal_text"]
        insurance_company = serializer.validated_data["insurance_company"] or ""
        fax_phone = serializer.validated_data["fax_phone"] or denial.fax_phone
        pubmed_articles_to_include = serializer.validated_data[
            "pubmed_articles_to_include"
        ]
        include_provided_health_history = serializer.validated_data[
            "include_provided_health_history"
        ]
        patient_user = denial.patient_user
        patient_name: str = "unkown"
        if patient_user is not None:
            patient_name = patient_user.get_combined_name()
        appeal = self.appeal_assembly_helper.create_or_update_appeal(
            appeal=appeal,
            name=patient_name,
            insurance_company=insurance_company,
            fax_phone=fax_phone,
            completed_appeal_text=completed_appeal_text,
            pubmed_ids_parsed=pubmed_articles_to_include,
            company_name="Fight Paperwork",
            email=current_user.email,
            include_provided_health_history=include_provided_health_history,
            denial=denial,
            primary_professional=denial.primary_professional,
            creating_professional=denial.creating_professional,
            domain=user_domain,
            cover_template_path="faxes/fpw_cover.html",
            cover_template_string=user_domain.cover_template_string or None,
            company_phone_number="202-938-3266",
            company_fax_number="415-840-7591",
            patient_user=patient_user,
        )
        appeal.save()
        return Response(
            serializers.AssembleAppealResponseSerializer({"appeal_id": appeal.id}),
            status=status.HTTP_201_CREATED,
        )

    @action(detail=False, methods=["post"])
    def invite_provider(self, request: Request, pk: int) -> Response:
        current_user: User = request.user  # type: ignore
        appeal = get_object_or_404(
            Appeal.filter_to_allowed_appeals(current_user), pk=pk
        )
        serializer = serializers.InviteProviderSerializer(data=request.data)
        serializer.is_valid(raise_exception=True)
        professional_id = serializer.validated_data.get("professional_id")
        email = serializer.validated_data.get("email")

        if professional_id:
            professional = get_object_or_404(ProfessionalUser, id=professional_id)
            SecondaryAppealProfessionalRelation.objects.create(
                appeal=appeal, professional=professional
            )
        else:
            try:
                professional_user = ProfessionalUser.objects.get(user__email=email)
                SecondaryAppealProfessionalRelation.objects.create(
                    appeal=appeal, professional=professional_user
                )
            except ProfessionalUser.DoesNotExist:
                common_view_logic.ProfessionalNotificationHelper.send_signup_invitation(
                    email=email,
                    professional_name=professional.get_display_name(),
                    practice_number=UserDomain.objects.get(
                        id=request.session["domain_id"]
                    ).visible_phone_number,
                )

        return Response({"status": "ok"}, status=status.HTTP_200_OK)


class MailingListSubscriberViewSet(viewsets.ViewSet, CreateMixin, DeleteMixin):
    serializer_class = serializers.MailingListSubscriberSerializer

    def perform_create(self, request: Request, serializer):
        serializer.save()
        return Response({"status": "subscribed"}, status=status.HTTP_201_CREATED)

    def perform_delete(self, request: Request, serializer):
        email = serializer.validated_data["email"]
        MailingListSubscriber.objects.filter(email=email).delete()


class SendToUserViewSet(viewsets.ViewSet, SerializerMixin):
    """Send a draft appeal to a user to fill in."""

    serializer_class = serializers.SendToUserSerializer

    def post(self, request):
        current_user: User = request.user  # type: ignore
        serializer = self.deserialize(request.data)
        serializer.is_valid(raise_exception=True)
        # TODO: Send an e-mail to the patient
        appeal = Appeal.filter_to_allowed_appeals(current_user).get(
            id=serializer.validated_data["appeal_id"]
        )


<<<<<<< HEAD
class StatisticsAPIViewSet(viewsets.ViewSet):
    """
    ViewSet for statistics API
    """
    def list(self, request):
        now = timezone.now()
        
        # Define current period (current month)
        current_period_start = now.replace(day=1, hour=0, minute=0, second=0, microsecond=0)
        current_period_end = now
        
        # Define previous period
        previous_period_start = (current_period_start - relativedelta(months=1))
        previous_period_end = current_period_start - relativedelta(microseconds=1)
        
        # Calculate current period statistics
        current_appeals = Appeal.filter_to_allowed_appeals(request.user).filter(
            mod_date__range=(current_period_start.date(), current_period_end.date())
        )
        current_total = current_appeals.count()
        current_pending = current_appeals.filter(pending=True).count()
        current_sent = current_appeals.filter(sent=True).count()
        current_with_response = current_appeals.exclude(response_date=None).count()
        
        # Calculate previous period statistics
        previous_appeals = Appeal.filter_to_allowed_appeals(request.user).filter(
            mod_date__range=(previous_period_start.date(), previous_period_end.date())
        )
        previous_total = previous_appeals.count()
        previous_pending = previous_appeals.filter(pending=True).count()
        previous_sent = previous_appeals.filter(sent=True).count()
        previous_with_response = previous_appeals.exclude(response_date=None).count()
        
        statistics = {
            'current_total_appeals': current_total,
            'current_pending_appeals': current_pending,
            'current_sent_appeals': current_sent,
            'current_response_rate': (current_with_response / current_total * 100) if current_total > 0 else 0,
            
            'previous_total_appeals': previous_total,
            'previous_pending_appeals': previous_pending,
            'previous_sent_appeals': previous_sent,
            'previous_response_rate': (previous_with_response / previous_total * 100) if previous_total > 0 else 0,
            
            'period_start': current_period_start,
            'period_end': current_period_end
        }
        
        return Response(statistics)


class SearchAPIViewSet(viewsets.ViewSet):
    """
    ViewSet for search API
    """
    def list(self, request):
        query = request.GET.get('q', '')
        if not query:
            return Response(
                {'error': 'Please provide a search query parameter "q"'},
                status=status.HTTP_400_BAD_REQUEST
            )

        # Search in Appeals with user permissions
        appeals = Appeal.filter_to_allowed_appeals(request.user).filter(
            Q(uuid__icontains=query) |
            Q(appeal_text__icontains=query) |
            Q(response_text__icontains=query)
        )

        # Convert appeals to search results
        search_results = []
        for appeal in appeals:
            search_results.append({
                'id': appeal.id,
                'uuid': appeal.uuid,
                'appeal_text': appeal.appeal_text[:200] if appeal.appeal_text else '',
                'pending': appeal.pending,
                'sent': appeal.sent,
                'mod_date': appeal.mod_date,
                'has_response': appeal.response_date is not None
            })

        # Sort results by modification date (newest first)
        search_results.sort(key=lambda x: x['mod_date'], reverse=True)

        # Paginate results
        page_size = int(request.GET.get('page_size', 10))
        page = int(request.GET.get('page', 1))
        start_idx = (page - 1) * page_size
        end_idx = start_idx + page_size

        paginated_results = search_results[start_idx:end_idx]
        
        return Response({
            'count': len(search_results),
            'next': page < len(search_results) // page_size + 1,
            'previous': page > 1,
            'results': paginated_results
        })
=======
class AppealAttachmentViewSet(viewsets.ViewSet):
    def list(self, request: Request) -> Response:
        """List attachments for a given appeal"""
        appeal_id = request.query_params.get("appeal_id")
        if not appeal_id:
            return Response(
                {"error": "appeal_id required"}, status=status.HTTP_400_BAD_REQUEST
            )

        current_user: User = request.user  # type: ignore
        appeal = get_object_or_404(
            Appeal.filter_to_allowed_appeals(current_user), id=appeal_id
        )
        attachments = AppealAttachment.objects.filter(appeal=appeal)
        serializer = serializers.AppealAttachmentSerializer(attachments, many=True)
        return Response(serializer.data)

    def create(self, request: Request) -> Response:
        """Upload a new attachment"""
        serializer = serializers.AppealAttachmentUploadSerializer(data=request.data)
        serializer.is_valid(raise_exception=True)

        current_user: User = request.user  # type: ignore
        appeal = get_object_or_404(
            Appeal.filter_to_allowed_appeals(current_user),
            id=serializer.validated_data["appeal_id"],
        )

        file = serializer.validated_data["file"]

        attachment = AppealAttachment.objects.create(
            appeal=appeal, file=file, filename=file.name, mime_type=file.content_type
        )

        return Response(
            serializers.AppealAttachmentSerializer(attachment).data,
            status=status.HTTP_201_CREATED,
        )

    def retrieve(self, request: Request, pk=None) -> FileResponse:
        """Download an attachment"""
        current_user: User = request.user  # type: ignore
        attachment = get_object_or_404(
            AppealAttachment.filter_to_allowed_attachments(current_user), id=pk
        )
        file = attachment.document_enc.open()
        content = Cryptographer.decrypted(file.read())
        response = FileResponse(
            content,
            content_type=attachment.mime_type,
            as_attachment=True,
            filename=attachment.filename,
        )
        return response

    def destroy(self, request: Request, pk=None) -> Response:
        """Delete an attachment"""
        current_user: User = request.user  # type: ignore
        attachment = get_object_or_404(
            AppealAttachment.filter_to_allowed_attachments(current_user), id=pk
        )
        attachment.delete()
        return Response(status=status.HTTP_204_NO_CONTENT)
>>>>>>> 2c2467b8
<|MERGE_RESOLUTION|>--- conflicted
+++ resolved
@@ -5,16 +5,13 @@
 from django.conf import settings
 from django.contrib.auth import get_user_model
 from django.shortcuts import get_object_or_404
-<<<<<<< HEAD
 from django.db.models import Q, Count
 from django.urls import reverse
 from django.utils import timezone
 from dateutil.relativedelta import relativedelta
-=======
 from django.http import FileResponse
 
 from django_encrypted_filefield.crypt import Cryptographer
->>>>>>> 2c2467b8
 
 from rest_framework import status
 from rest_framework import viewsets
@@ -460,7 +457,6 @@
         )
 
 
-<<<<<<< HEAD
 class StatisticsAPIViewSet(viewsets.ViewSet):
     """
     ViewSet for statistics API
@@ -561,7 +557,7 @@
             'previous': page > 1,
             'results': paginated_results
         })
-=======
+      
 class AppealAttachmentViewSet(viewsets.ViewSet):
     def list(self, request: Request) -> Response:
         """List attachments for a given appeal"""
@@ -624,5 +620,4 @@
             AppealAttachment.filter_to_allowed_attachments(current_user), id=pk
         )
         attachment.delete()
-        return Response(status=status.HTTP_204_NO_CONTENT)
->>>>>>> 2c2467b8
+        return Response(status=status.HTTP_204_NO_CONTENT)