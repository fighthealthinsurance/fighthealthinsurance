--- conflicted
+++ resolved
@@ -2,21 +2,13 @@
 from rest_framework import status
 from rest_framework.serializers import Serializer
 from rest_framework.response import Response
-<<<<<<< HEAD
-from rest_framework.decorators import action
-=======
->>>>>>> 6effa7b6
 from rest_framework.exceptions import ValidationError
 
 
 class SerializerMixin:
     serializer_class: typing.Optional[typing.Type[Serializer]] = None
 
-<<<<<<< HEAD
-    def get_serializer_class(self):
-=======
     def get_serializer_class(self) -> typing.Type[Serializer]:
->>>>>>> 6effa7b6
         if self.serializer_class is None:
             raise ValidationError("serializer_class must not be None")
         return self.serializer_class
