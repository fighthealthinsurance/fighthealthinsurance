--- conflicted
+++ resolved
@@ -433,17 +433,14 @@
     health_history_anonymized = models.BooleanField(default=True)
     single_case = models.BooleanField(default=False, null=True)
     # pubmed articles to be used to create the input context to the appeal
-    pubmed_ids_json = models.CharField(max_length=600, blank=True)
-<<<<<<< HEAD
+    pubmed_ids_json = models.JSONField(null=True, blank=True)
+    generated_questions = models.JSONField(null=True, blank=True)
     manual_deidentified_denial = models.TextField(primary_key=False, null=True, default="")
     manual_deidentified_appeal = models.TextField(primary_key=False, null=True, default="")
     manual_searchterm = models.TextField(primary_key=False, null=True, default="")
     verified_procedure = models.TextField(primary_key=False, null=True, default="")
     verified_diagnosis = models.TextField(primary_key=False, null=True, default="")
     flag_for_exclude = models.BooleanField(default=False, null=True)
-=======
-    generated_questions = models.JSONField(null=True, blank=True)
->>>>>>> abf8d170
 
     @classmethod
     def filter_to_allowed_denials(cls, current_user: User):
