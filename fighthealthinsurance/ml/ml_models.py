from abc import abstractmethod
import asyncio
import aiohttp
import itertools
import os
import re
import traceback
from concurrent.futures import Future
from dataclasses import dataclass
from typing import Callable, List, Optional, Tuple, Iterable, Union
from stopit import ThreadingTimeout as Timeout
from loguru import logger

from llm_result_utils.cleaner_utils import CleanerUtils

from fighthealthinsurance.exec import *
from fighthealthinsurance.utils import all_concrete_subclasses
from fighthealthinsurance.process_denial import DenialBase


class RemoteModelLike(DenialBase):
    def infer(
        self,
        prompt,
        patient_context,
        plan_context,
        pubmed_context,
        infer_type,
        for_patient: bool,
    ):
        """
        Abstract method for inference

        Returns:
            Result from the model
        """
        pass

    @abstractmethod
    async def _infer(
        self,
        system_prompts: list[str],
        prompt: str,
        patient_context=None,
        plan_context=None,
        pubmed_context=None,
        temperature=0.7,
    ) -> Optional[str]:
        """Do inference on a remote model."""
        await asyncio.sleep(0)  # yield
        return None

    async def get_denialtype(self, denial_text, procedure, diagnosis) -> Optional[str]:
        """Get the denial type from the text and procedure/diagnosis"""
        return None

    async def get_regulator(self, text) -> Optional[str]:
        """Get the regulator from the text"""
        return None

    async def get_plan_type(self, text) -> Optional[str]:
        """Get the plan type from the text"""
        return None

    async def get_procedure_and_diagnosis(
        self, prompt
    ) -> Tuple[Optional[str], Optional[str]]:
        """Get the procedure and diagnosis from the prompt"""
        return (None, None)

    async def get_appeal_questions(
        self,
        denial_text: str,
        patient_context: Optional[str] = None,
        plan_context: Optional[str] = None,
    ) -> List[Tuple[str, str]]:
        """
        Generate a list of questions that could help craft a better appeal for
        this specific denial.

        Args:
            denial_text: The text of the denial letter
            patient_context: Optional patient health history or context
            plan_context: Optional insurance plan context

        Returns:
            A list of tuples (question, answer) where answer may be empty
        """
        return []

    async def get_fax_number(self, prompt) -> Optional[str]:
        """
        Extract fax number from the denial text

        Args:
            prompt: The denial letter text

        Returns:
            Extracted fax number or None
        """
        return None

    async def get_insurance_company(self, prompt) -> Optional[str]:
        """
        Extract insurance company name from the denial text

        Args:
            prompt: The denial letter text

        Returns:
            Extracted insurance company name or None
        """
        return None

    async def get_plan_id(self, prompt) -> Optional[str]:
        """
        Extract plan ID from the denial text

        Args:
            prompt: The denial letter text

        Returns:
            Extracted plan ID or None
        """
        return None

    async def get_claim_id(self, prompt) -> Optional[str]:
        """
        Extract claim ID from the denial text

        Args:
            prompt: The denial letter text

        Returns:
            Extracted claim ID or None
        """
        return None

    async def get_date_of_service(self, prompt) -> Optional[str]:
        """
        Extract date of service from the denial text

        Args:
            prompt: The denial letter text

        Returns:
            Extracted date of service or None
        """
        return None

    @property
    def external(self):
        """Whether this is an external model"""
        return True


@dataclass(kw_only=True)
class ModelDescription:
    """Model description with a rough proxy for cost."""

    cost: int = 200  # Cost of the model (must be first for ordered if/when we upgrade)
    name: str  # Common model name
    internal_name: str  # Internal model name
    model: Optional[RemoteModelLike] = None  # Actual instance of the model

    def __lt__(self, other):
        return self.cost < other.cost


class RemoteModel(RemoteModelLike):
    def __init__(self, model: str):
        pass

    @classmethod
    def models(cls) -> List[ModelDescription]:
        """Return a list of supported models."""
        return []

    def bad_result(self, result: Optional[str], infer_type: str) -> bool:
        """Checker to see if a result is "reasonable" may be used to retry."""
        if result is None or len(result) < 3:
            return True
        return False


class RemoteOpenLike(RemoteModel):

    _expensive = False

    def __init__(
        self,
        api_base,
        token,
        model,
        system_prompts_map: dict[str, list[str]],
        backup_api_base=None,
        expensive=False,
    ):
        self.api_base = api_base
        self.token = token
        self.model = model
        self.system_prompts_map = system_prompts_map
        self.max_len = 4096 * 8
        self._timeout = 90
        self.invalid_diag_procedure_regex = re.compile(
            r"(not (available|provided|specified|applicable)|unknown|as per reviewer)",
            re.IGNORECASE,
        )
        self.procedure_response_regex = re.compile(
            r"\s*procedure\s*:?\s*", re.IGNORECASE
        )
        self.diagnosis_response_regex = re.compile(
            r"\s*diagnosis\s*:?\s*", re.IGNORECASE
        )
        self.backup_api_base = backup_api_base
        self._expensive = expensive

    def get_system_prompts(
        self, prompt_type: str, for_patient: bool = True
    ) -> list[str]:
        """
        Get the appropriate system prompt based on type and audience.

        Args:
            prompt_type: The type of prompt to get (e.g., 'full', 'questions', etc.)
            for_patient: Whether this is for patient (True) or professional (False)

        Returns:
            The system prompt as a string, or the first prompt if multiple are available
        """
        key = prompt_type
        if not for_patient and f"{prompt_type}_not_patient" in self.system_prompts_map:
            key = f"{prompt_type}_not_patient"

        return self.system_prompts_map.get(
            key,
            [
                "Your are a helpful assistant with extensive medical knowledge who loves helping patients."
            ],
        )

    def bad_result(self, result: Optional[str], infer_type: str) -> bool:
        # TODO: Unify this with the LLM synth data utils in llm-result-utils
        generic_bad_ideas = [
            "Therefore, the Health Plans denial should be overturned.",
            "llama llama virus",
        ]
        if result is None:
            return True
        result_lower = result.lower()
        for bad in generic_bad_ideas:
            if bad.lower() in result_lower:
                return True
        if len(result.strip(" ")) < 3:
            return True
        return False

    def parallel_infer(
        self,
        prompt: str,
        patient_context: Optional[str],
        plan_context: Optional[str],
        pubmed_context: Optional[str],
        infer_type: str,
        for_patient: bool = True,
    ) -> List[Future[Tuple[str, Optional[str]]]]:
        logger.debug(f"Running inference on {self} of type {infer_type}")
        temperatures = [0.5]
        if infer_type == "full" and not self._expensive:
            # Special case for the full one where we really want to explore the problem space
            temperatures = [0.6, 0.1]
        system_prompts = self.get_system_prompts(infer_type, for_patient)
        calls = itertools.chain.from_iterable(
            map(
                lambda temperature: map(
                    lambda system_prompt: (
                        self._blocking_checked_infer,
                        {
                            "prompt": prompt,
                            "patient_context": patient_context,
                            "plan_context": plan_context,
                            "infer_type": infer_type,
                            "system_prompt": system_prompt,
                            "temperature": temperature,
                            "pubmed_context": pubmed_context,
                        },
                    ),
                    system_prompts,
                ),
                temperatures,
            )
        )  # type: Iterable[Tuple[Callable[..., Tuple[str, Optional[str]]], dict[str, Union[Optional[str], float]]]]
        futures = list(map(lambda x: executor.submit(x[0], **x[1]), calls))
        return futures

    def _blocking_checked_infer(
        self,
        prompt: str,
        patient_context,
        plan_context,
        infer_type,
        pubmed_context,
        system_prompt: str,
        temperature: float,
    ):
        return asyncio.run(
            self._checked_infer(
                prompt,
                patient_context,
                plan_context,
                infer_type,
                pubmed_context,
                system_prompt,
                temperature,
            )
        )

    async def _checked_infer(
        self,
        prompt: str,
        patient_context,
        plan_context,
        infer_type,
        pubmed_context,
        system_prompt: str,
        temperature: float,
    ):
        # Extract URLs from the prompt to avoid checking them
        input_urls = []
        if prompt:
            input_urls.extend(CleanerUtils.url_re.findall(prompt))
        if patient_context:
            input_urls.extend(CleanerUtils.url_re.findall(patient_context))
        if plan_context:
            input_urls.extend(CleanerUtils.url_re.findall(plan_context))
        if pubmed_context:
            input_urls.extend(CleanerUtils.url_re.findall(pubmed_context))

        result = await self._infer(
            prompt=prompt,
            patient_context=patient_context,
            plan_context=plan_context,
            system_prompts=[system_prompt],
            pubmed_context=pubmed_context,
            temperature=temperature,
        )
        logger.debug(f"Got result {result} from {prompt} on {self}")
        # One retry
        if self.bad_result(result, infer_type):
            result = await self._infer(
                prompt=prompt,
                patient_context=patient_context,
                plan_context=plan_context,
                system_prompts=[system_prompt],
                pubmed_context=pubmed_context,
                temperature=temperature,
            )
<<<<<<< HEAD
        if self.bad_result(result, infer_type):
=======

        if self.bad_result(result):
>>>>>>> ead72729
            return []
        return [
            (
                infer_type,
                CleanerUtils.note_remover(
                    CleanerUtils.url_fixer(
                        CleanerUtils.tla_fixer(result), input_urls=input_urls
                    )
                ),
            )
        ]

    def _clean_procedure_response(self, response):
        return self.procedure_response_regex.sub("", response)

    def _clean_diagnosis_response(self, response):
        if self.invalid_diag_procedure_regex.search(response):
            return None
        return self.diagnosis_response_regex.sub("", response)

    async def get_fax_number(self, denial: str) -> Optional[str]:
        return await self._infer(
            system_prompts=["You are a helpful assistant."],
            prompt=f"When possible output in the same format as is found in the denial. Tell me the appeal fax number is within the provided denial. If the fax number is unknown write UNKNOWN. If known just output the fax number without any pre-amble and as a snipper from the original doc. DO NOT GUESS IF YOU DON'T KNOW JUST SAY UNKNOWN. The denial follows: {denial}. Remember DO NOT GUESS IF YOU DON'T KNOW JUST SAY UNKNOWN.",
        )

    async def get_insurance_company(self, denial: str) -> Optional[str]:
        """
        Extract insurance company name from the denial text

        Args:
            prompt: The denial letter text

        Returns:
            Extracted insurance company name or None
        """
        result = await self._infer(
            system_prompts=["You are a helpful assistant."],
            prompt=f"When possible output in the same format as is found in the denial. Tell me which insurance company is within the provided denial. If it is not present or otherwise unknown write UNKNOWN. If known just output the answer without any pre-amble and as a snipper from the original doc. Remember: DO NOT GUESS IF YOU DON'T KNOW JUST SAY UNKNOWN. The denial follows: {denial}. Remember DO NOT GUESS IF YOU DON'T KNOW JUST SAY UNKNOWN.",
        )
        if result and "The insurance company is" in result:
            return result.split("The insurance company is")[1].strip()
        return result

    async def get_plan_id(self, denial: str) -> Optional[str]:
        """
        Extract plan ID from the denial text

        Args:
            prompt: The denial letter text

        Returns:
            Extracted plan ID or None
        """
        result = await self._infer(
            system_prompts=["You are a helpful assistant."],
            prompt=f"When possible output in the same format as is found in the denial. Tell me the what plan ID is present is within the provided denial. If it is not present or unknown write UNKNOWN. If known just output the answer without any pre-amble and as a snipper from the original doc. DO NOT GUESS IF YOU DON'T KNOW JUST SAY UNKNOWN. The denial follows: {denial}. Remember DO NOT GUESS IF YOU DON'T KNOW JUST SAY UNKNOWN.",
        )
        if result and "The plan ID is" in result:
            return result.split("The plan ID is")[1].strip()
        return result

    async def get_claim_id(self, denial: str) -> Optional[str]:
        """
        Extract claim ID from the denial text

        Args:
            prompt: The denial letter text

        Returns:
            Extracted claim ID or None
        """
        result = await self._infer(
            system_prompts=["You are a helpful assistant."],
            prompt=f"When possible output in the same format as is found in the denial. Tell me the what claim ID was denied within the provided denial (it could be multiple but it's normally just one). If it is not present or otherwise unknown write UNKNOWN. If known just output the answer without any pre-amble and as a snipper from the original doc. DO NOT GUESS IF YOU DON'T KNOW JUST SAY UNKNOWN.. The denial follows: {denial}. REMEMBER DO NOT GUESS.",
        )
        if result and "Claim ID is" in result:
            return result.split("Claim ID is")[1].strip()
        return result

    async def get_date_of_service(self, denial: str) -> Optional[str]:
        """
        Extract date of service from the denial text

        Args:
            prompt: The denial letter text

        Returns:
            Extracted date of service or None
        """
        result = await self._infer(
            system_prompts=["You are a helpful assistant."],
            prompt=f"When possible output in the same format as is found in the denial. Tell me the what the date of service was within the provided denial (it could be multiple or a date range, but it can also just be one day). If it is not present or otherwise unknown write UNKNOWN. If known just output the asnwer without any pre-amble and as a snipper from the original doc. The denial follows: {denial}",
        )
        if result and "Date of service is" in result:
            return result.split("Date of service is")[1].strip()
        return result

    async def questions(
        self, prompt: str, patient_context: str, plan_context
    ) -> List[str]:
        result = await self._infer(
            system_prompts=self.get_system_prompts("question"),
            prompt=prompt,
            patient_context=patient_context,
            plan_context=plan_context,
        )
        if result is None:
            return []
        else:
            return result.split("\n")

    async def get_procedure_and_diagnosis(
        self, prompt: str
    ) -> tuple[Optional[str], Optional[str]]:
        logger.debug(f"Getting procedure and diagnosis for {self} w/ {prompt}")
        model_response = await self._infer(
            system_prompts=self.get_system_prompts("procedure"), prompt=prompt
        )
        if model_response is None or "Diagnosis" not in model_response:
            logger.debug("Retrying query.")
            model_response = await self._infer(
                system_prompts=self.get_system_prompts("procedure"), prompt=prompt
            )
        if model_response is not None:
            responses: list[str] = model_response.split("\n")
            if len(responses) == 2:
                r = (
                    self._clean_procedure_response(responses[0]),
                    self._clean_diagnosis_response(responses[1]),
                )
                return r
            elif len(responses) == 1:
                r = (self._clean_procedure_response(responses[0]), None)
                return r
            elif len(responses) > 2:
                procedure = None
                diagnosis = None
                for ra in responses:
                    if "Diagnosis" in ra:
                        diagnosis = self._clean_diagnosis_response(ra)
                    if "Procedure" in ra:
                        procedure = self._clean_procedure_response(ra)
                return (procedure, diagnosis)
            else:
                logger.debug(
                    f"Non-understood response {model_response} for procedure/diagnsosis."
                )
        else:
            logger.debug(f"No model response for {self.model}")
        return (None, None)

    async def _infer(
        self,
        system_prompts: list[str],
        prompt,
        patient_context=None,
        plan_context=None,
        pubmed_context=None,
        temperature=0.7,
    ) -> Optional[str]:
        r: Optional[str] = None
        for system_prompt in system_prompts:
            r = await self.__timeout_infer(
                system_prompt=system_prompt,
                prompt=prompt,
                patient_context=patient_context,
                plan_context=plan_context,
                pubmed_context=pubmed_context,
                temperature=temperature,
                model=self.model,
            )
            if r is None and self.backup_api_base is not None:
                r = await self.__timeout_infer(
                    system_prompt=system_prompt,
                    prompt=prompt,
                    patient_context=patient_context,
                    plan_context=plan_context,
                    temperature=temperature,
                    pubmed_context=pubmed_context,
                    model=self.model,
                    api_base=self.backup_api_base,
                )
            if r is not None:
                return r
        return r

    async def __timeout_infer(
        self,
        *args,
        **kwargs,
    ) -> Optional[str]:
        if self._timeout is not None:
            with Timeout(self._timeout) as timeout_ctx:
                return await self.__infer(*args, **kwargs)
        else:
            return await self.__infer(*args, **kwargs)

    async def __infer(
        self,
        system_prompt,
        prompt,
        patient_context,
        plan_context,
        temperature,
        model,
        pubmed_context=None,
        api_base=None,
    ) -> Optional[str]:
        if api_base is None:
            api_base = self.api_base
        logger.debug(f"Looking up model {model} using {api_base} and {prompt}")
        if self.api_base is None:
            return None
        if self.token is None:
            logger.debug(f"Error no Token provided for {model}.")
        if prompt is None:
            logger.debug(f"Error: must supply a prompt.")
            return None
        url = f"{api_base}/chat/completions"
        combined_content = None
        json_result = {}
        try:
            async with aiohttp.ClientSession() as s:
                # Combine the message, Mistral's VLLM container does not like the system role anymore?
                # despite it still being fine-tuned with the system role.
                context_extra = ""
                if patient_context is not None and len(patient_context) > 3:
                    patient_context_max = int(self.max_len / 2)
                    max_len = self.max_len - min(
                        len(patient_context), patient_context_max
                    )
                    context_extra = f"When answering the following question you can use the patient context {patient_context[0:patient_context_max]}."
                if pubmed_context is not None:
                    context_extra += f"You can also use this context from pubmed: {pubmed_context} and you can include the DOI number in the appeal."
                if plan_context is not None and len(plan_context) > 3:
                    context_extra += f"For answering the question you can use this context about the plan {plan_context}"
                combined_content = f"<<SYS>>{system_prompt}<</SYS>>{context_extra}{prompt[0 : self.max_len]}"
                logger.debug(f"Using {combined_content}")
                async with s.post(
                    url,
                    headers={"Authorization": f"Bearer {self.token}"},
                    json={
                        "model": model,
                        "messages": [
                            {
                                "role": "user",
                                "content": combined_content,
                            },
                        ],
                        "temperature": temperature,
                    },
                ) as response:
                    json_result = await response.json()
                    if "object" in json_result and json_result["object"] != "error":
                        logger.debug(f"Response on {self} Looks ok")
                    else:
                        logger.debug(
                            f"***WARNING*** Response {response} on {self} looks _bad_"
                        )
        except Exception as e:
            logger.debug(f"Error {e} {traceback.format_exc()} calling {api_base}")
            return None
        try:
            if "choices" not in json_result:
                logger.debug(f"Response {json_result} missing key result.")
                return None
            r: str = json_result["choices"][0]["message"]["content"]
            logger.debug(f"Got {r} from {model} w/ {api_base} {self}")
            return r
        except Exception as e:
            logger.opt(exception=True).error(
                f"Error {e} {traceback.format_exc()} processing {json_result} from {api_base} w/ url {url} --  {self} ON -- {combined_content}"
            )
            return None


class RemoteFullOpenLike(RemoteOpenLike):
    def __init__(
        self,
        api_base,
        token,
        model,
        expensive=False,
        backup_api_base=None,
    ):
        systems = {
            "full_patient": [
                """You possess extensive medical expertise and enjoy crafting appeals for health insurance denials as a personal interest. As a patient, not a doctor, you advocate for yourself. Don't assume you have any letter from a physician unless absolutely necessary. Your writing style is direct, akin to patio11 or a bureaucrat, and maintains a professional tone without expressing frustration towards insurance companies. You may consider emphasizing the unique and potentially essential nature of the medical intervention, using "YourNameMagic" as your name, "SCSID" for the subscriber ID, and "GPID" as the group ID. Make sure to write in the form of a letter. Do not use the 3rd person when referring to the patient, instead use the first person (I, my, etc.). You are not a review and should not mention any. Only provide references you are certain exist (e.g. provided as input or found as agent).""",
            ],
            "full": [
                """You possess extensive medical expertise and enjoy crafting appeals for health insurance denials as a personal interest. As a patient, not a doctor, you advocate for yourself. Don't assume you have any letter from a physician unless absolutely necessary. Your writing style is direct, akin to patio11 or a bureaucrat, and maintains a professional tone without expressing frustration towards insurance companies. You may consider emphasizing the unique and potentially essential nature of the medical intervention, using "YourNameMagic" as your name, "SCSID" for the subscriber ID, and "GPID" as the group ID. Make sure to write in the form of a letter. Do not use the 3rd person when referring to the patient, instead use the first person (I, my, etc.). You are not a review and should not mention any. Only provide references you are certain exist (e.g. provided as input or found as agent).""",
            ],
            "full_not_patient": [
                """You possess extensive medical expertise and enjoy crafting appeals for health insurance denials as a personal interest. You are working in a healthcare professionals office. Your writing style is direct, akin to patio11 or a bureaucrat, and maintains a professional tone without expressing frustration towards insurance companies. You may consider emphasizing the unique and potentially essential nature of the medical intervention, using "YourNameMagic" as your name, "SCSID" for the subscriber ID, and "GPID" as the group ID. Make sure to write in the form of a letter. You are not a reviewer and should not mention any. Only provide references you are certain exist (e.g. provided as input or found as agent).""",
            ],
            "procedure": [
                """You must be concise. You have an in-depth understanding of insurance and have gained extensive experience working in a medical office. Your expertise lies in deciphering health insurance denial letters to identify the requested procedure and, if available, the associated diagnosis. Each word costs an extra dollar. Provide a concise response with the procedure on one line starting with "Procedure" and Diagnsosis on another line starting with Diagnosis. Do not say not specified. Diagnosis can also be reason for treatment even if it's not a disease (like high risk homosexual behaviour for prep or preventitive and the name of the diagnosis). Remember each result on a seperated line."""
            ],
            "questions": [
                """You have an in-depth understanding of insurance and have gained extensive experience working in a medical office. Generate 5-10 specific, detailed questions that would help craft a more effective appeal for a health insurance denial. Focus on questions that would gather information about:
1. Medical necessity of the procedure/treatment
2. Prior treatments tried and their outcomes
3. Supporting medical evidence or studies
4. Details about the denial reason
5. Patient's specific situation related to the diagnosis
6. Impact on the patient's health without this treatment
7. Relevant insurance policy details
Keep each question on a separate line and make them directly applicable to the specific denial case."""
            ],
            "medically_necessary": [
                """You have an in-depth understanding of insurance and have gained extensive experience working in a medical office. Your expertise lies in deciphering health insurance denial letters. Each word costs an extra dollar. Please provide a concise response. Do not use the 3rd person when referring to the patient (e.g. don't say "the patient", "patient's", "his", "hers"), instead use the first person (I, my, mine,etc.) when talking about the patient. You are not a review and should not mention any. Write concisely in a professional tone akin to patio11. Do not say this is why the decission should be overturned. Just say why you believe it is medically necessary (e.g. to prevent X or to treat Y)."""
            ],
            "generic": [
                """You have an in-depth understanding of insurance and have gained extensive experience working in a medical office. Your expertise lies in deciphering health insurance denial letters. Help a patient answer the provided question for their insurance appeal."""
            ],
        }
        return super().__init__(
            api_base,
            token,
            model,
            systems,
            expensive=expensive,
            backup_api_base=backup_api_base,
        )

    async def get_appeal_questions(
        self,
        denial_text: str,
        patient_context: Optional[str] = None,
        plan_context: Optional[str] = None,
    ) -> List[Tuple[str, str]]:
        """
        Generate a list of questions that could help craft a better appeal for
        this specific denial.

        Args:
            denial_text: The text of the denial letter
            patient_context: Optional patient health history or context
            plan_context: Optional insurance plan context

        Returns:
            A list of tuples (question, answer) where answer may be empty
        """
        prompt = f"Based on this denial letter, generate specific questions that would help create a more effective appeal:\n\n{denial_text}"

        system_prompts: list[str] = self.get_system_prompts("questions")

        result = await self._infer(
            system_prompts=system_prompts,
            prompt=prompt,
            patient_context=patient_context,
            plan_context=plan_context,
            temperature=0.7,
        )

        if result is None:
            logger.warning("Failed to generate appeal questions")
            return []

        # Process the result into a list of questions with potential answers
        questions_with_answers: List[Tuple[str, str]] = []

        # Handle the case where the model returns a single block of text
        if "\n" not in result and len(result) > 100:
            # Try to extract questions with regex patterns
            # Look for patterns like "1. Question? Answer" or numbering + question + question mark
            potential_questions = re.findall(
                r"(?:\d+\.|\*|\-|\•)?\s*(?:\*\*)?([^.!?]+\?)(?:\*\*)?\s*([^.!?\d][^.!?\d]*?)(?=(?:\d+\.|\*|\-|\•)?\s*(?:\*\*)?[A-Z]|\Z)",
                result,
            )
            for q, a in potential_questions:
                questions_with_answers.append((q.strip(), a.strip()))
            if questions_with_answers:
                return questions_with_answers

        # Process line by line if we have multiple lines or the above extraction didn't work
        for line in result.split("\n"):
            line = line.strip()
            if not line:
                continue

            # Remove numbering and bullet points at the beginning of the line
            # This handles formats like "1. ", "1) ", "• ", "- ", "* ", etc.
            line = re.sub(r"^\s*(?:\d+[.)\-]|\*|\•|\-)\s+", "", line)

            # Handle markdown-style bold formatting like "**Question?** Answer"
            bold_match = re.search(r"\*\*([^*]+?)\*\*\s*(.*)", line)
            if bold_match:
                question = bold_match.group(1).strip()
                answer = bold_match.group(2).strip()

                # Make sure question ends with question mark
                if not question.endswith("?"):
                    question += "?"

                questions_with_answers.append((question, answer))
                continue

            # Skip header lines
            if line.lower().startswith(("here are", "questions", "additional")):
                continue

            # Parse potential answer if present (format: "Question? Answer")
            question_parts = line.split("?", 1)
            if len(question_parts) > 1:
                question_text = question_parts[0].strip() + "?"
                # Handle potential formatting in answers like "A: ", ": ", etc.
                answer_text = question_parts[1].strip()
                answer_text = re.sub(r"^[A:][\s:]*", "", answer_text)
                questions_with_answers.append((question_text, answer_text))
            else:
                # Ensure line ends with a question mark if it doesn't have one
                if not line.endswith("?"):
                    line += "?"
                questions_with_answers.append((line, ""))

        return questions_with_answers


class RemoteHealthInsurance(RemoteFullOpenLike):
    def __init__(self, model: str):
        self.port = os.getenv("HEALTH_BACKEND_PORT", "80")
        self.host = os.getenv("HEALTH_BACKEND_HOST")
        self.backup_port = os.getenv("HEALTH_BACKUP_BACKEND_PORT", self.port)
        self.backup_host = os.getenv("HEALTH_BACKUP_BACKEND_HOST", self.host)
        if self.host is None and self.backup_host is None:
            raise Exception("Can not construct FHI backend without a host")
        self.url = None
        if self.port is not None and self.host is not None:
            self.url = f"http://{self.host}:{self.port}/v1"
        else:
            logger.debug(f"Error setting up remote health {self.host}:{self.port}")
        self.backup_url = f"http://{self.backup_host}:{self.backup_port}/v1"
        logger.debug(f"Setting backup to {self.backup_url}")
        super().__init__(
            self.url, token="", backup_api_base=self.backup_url, model=model
        )

    @property
    def external(self):
        return False

    @classmethod
    def models(cls) -> List[ModelDescription]:
        model_name = os.getenv(
            "HEALTH_BACKEND_MODEL", "TotallyLegitCo/fighthealthinsurance_model_v0.5"
        )
        return [
            ModelDescription(cost=1, name="fhi", internal_name=model_name),
            ModelDescription(
                cost=2,
                name="fhi",
                internal_name=os.getenv("HEALTH_BACKUP_BACKEND_MODEL", model_name),
            ),
        ]


class RemoteTogetherAI(RemoteFullOpenLike):
    """Use RemotePerplexity for denial magic calls a service"""

    def __init__(self, model: str):
        api_base = "https://api.together.xyz"
        token = os.getenv("TOGETHER_KEY")
        if token is None or len(token) < 1:
            raise Exception("No token found for together")
        super().__init__(api_base, token, model=model)

    @classmethod
    def models(cls) -> List[ModelDescription]:
        return [
            ModelDescription(
                cost=350,
                name="meta-llama/llama-3.2-405B-instruct",
                internal_name="meta-llama/Meta-Llama-3.2-405B-Instruct-Turbo",
            ),
            ModelDescription(
                cost=350,
                name="meta-llama/llama-3.1-405B-instruct",
                internal_name="meta-llama/Meta-Llama-3.1-405B-Instruct-Turbo",
            ),
            ModelDescription(
                cost=88,
                name="meta-llama/llama-3.2-70B-instruct",
                internal_name="meta-llama/Meta-Llama-3.2-70B-Instruct-Turbo",
            ),
            ModelDescription(
                cost=88,
                name="meta-llama/llama-3.1-70b-instruct",
                internal_name="meta-llama/Meta-Llama-3.1-70B-Instruct-Turbo",
            ),
        ]


class RemotePerplexity(RemoteFullOpenLike):
    """Use RemotePerplexity for denial magic calls a service"""

    def __init__(self, model: str):
        api_base = "https://api.perplexity.ai"
        token = os.getenv("PERPLEXITY_API")
        if token is None or len(token) < 1:
            raise Exception("No token found for perplexity")
        super().__init__(api_base, token, model=model)

    @classmethod
    def models(cls) -> List[ModelDescription]:
        return [
            ModelDescription(
                cost=500,
                name="perplexity",
                internal_name="llama-3.1-sonar-huge-128k-online",
            ),
            ModelDescription(
                cost=400,
                name="perplexity",
                internal_name="llama-3.1-sonar-large-128k-online",
            ),
            ModelDescription(
                cost=100,
                name="meta-llama/llama-3.1-70b-instruct",
                internal_name="llama-3.1-70b-instruct",
            ),
            ModelDescription(
                cost=20,
                name="meta-llama/llama-3.1-8b-instruct",
                internal_name="llama-3.1-8b-instruct",
            ),
        ]


class DeepInfra(RemoteFullOpenLike):
    """Use DeepInfra."""

    def __init__(self, model: str):
        api_base = "https://api.deepinfra.com/v1/openai/chat/completions"
        token = os.getenv("DEEPINFRA_API")
        if token is None or len(token) < 1:
            raise Exception("No token found for deepinfra")
        super().__init__(api_base, token, model=model)

    @classmethod
    def models(cls) -> List[ModelDescription]:
        return [
            ModelDescription(
                cost=179,
                name="meta-llama/meta-llama-3.1-405B-instruct",
                internal_name="meta-llama/Meta-Llama-3.1-70B-Instruct",
            ),
            ModelDescription(
                cost=40,
                name="meta-llama/meta-llama-3.1-70B-instruct",
                internal_name="meta-llama/Meta-Llama-3.1-70B-Instruct",
            ),
            ModelDescription(
                cost=5,
                name="meta-llama/llama-3.2-3B-instruct",
                internal_name="meta-llama/Llama-3.2-3B-Instruct",
            ),
            ModelDescription(
                cost=30,
                name="meta-llama/Llama-3.3-70B-Instruct-Turbo",
                internal_name="meta-llama/Llama-3.3-70B-Instruct-Turbo",
            ),
        ]


candidate_model_backends: list[type[RemoteModel]] = all_concrete_subclasses(RemoteModel)  # type: ignore[type-abstract]<|MERGE_RESOLUTION|>--- conflicted
+++ resolved
@@ -355,12 +355,7 @@
                 pubmed_context=pubmed_context,
                 temperature=temperature,
             )
-<<<<<<< HEAD
         if self.bad_result(result, infer_type):
-=======
-
-        if self.bad_result(result):
->>>>>>> ead72729
             return []
         return [
             (
