--- conflicted
+++ resolved
@@ -86,9 +86,8 @@
         if text is not None:
             text_optional = f"--- Full-ish article text: {text[0:1000]} ---"
         for m in models:
-<<<<<<< HEAD
             r = await m._infer(
-                system_prompt="You are a helpful assistant summarizing an article for a person or other LLM wriitng an appeal. Be very concise.",
+                system_prompts=["You are a helpful assistant summarizing an article for a person or other LLM wriitng an appeal. Be very concise."],
                 prompt=f"Summarize the following for use in a health insurance appeal: {abstract_optional} {text_optional}. If present in the input include a list of the most relevant articles referenced (with PMID / DOIs or links if present in the input).",
             )
             if r is not None:
@@ -97,15 +96,6 @@
             r = await m._infer(
                 system_prompt="You are a helpful assistant summarizing an article for a person or other LLM wriitng an appeal. Be very concise.",
                 prompt=f"Summarize the following for use in a health insurance appeal: {abstract_optional}. If present in the input include a list of the most relevant articles referenced (with PMID / DOIs or links if present in the input).",
-=======
-            return asyncio.run(
-                m._infer(
-                    system_prompts=[
-                        "You are a helpful assistant summarizing an article for a person or other LLM wriitng an appeal. Be very concise."
-                    ],
-                    prompt=f"Summarize the following for use in a health insurance appeal: {abstract_optional} {text_optional}.",
-                )
->>>>>>> abf8d170
             )
             if r is not None:
                 return r
