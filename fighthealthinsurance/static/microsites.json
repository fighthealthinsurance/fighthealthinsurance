--- conflicted
+++ resolved
@@ -2994,11 +2994,7 @@
     ],
     "evidence_snippets": [
       "Vedolizumab (Entyvio) has a gut-selective mechanism of action, which may offer advantages for patients who have failed or are intolerant to systemic immunosuppressants.",
-<<<<<<< HEAD
-      "Switching biologics in IBD carries risk of disease flare, loss of response, and development of anti-drug antibodies."
-=======
       "Switching biologics in IBD carries risk of disease flare, loss of response, and development of anti-drug antibodies.",
->>>>>>> 6948897a
     ],
     "pubmed_search_terms": [
       "vedolizumab inflammatory bowel disease switching biologics outcomes",
@@ -3082,18 +3078,11 @@
     ],
     "how_we_help": "We help you document your treatment history with Tremfya, explain why switching biologics may trigger disease flares, and cite federal and state laws that protect stable patients from forced medication changes.",
     "cta": "Start your Tremfya continuity of care appeal.",
-<<<<<<< HEAD
-    "faq": [],
-    "evidence_snippets": [
-      "Guselkumab (Tremfya) selectively targets IL-23, showing high rates of skin clearance in plaque psoriasis and efficacy in psoriatic arthritis.",
-      "Switching biologics in psoriasis can result in disease flare and may not achieve the same level of clearance as the original medication."
-=======
     "faq": [
     ],
     "evidence_snippets": [
       "Guselkumab (Tremfya) selectively targets IL-23, showing high rates of skin clearance in plaque psoriasis and efficacy in psoriatic arthritis.",
       "Switching biologics in psoriasis can result in disease flare and may not achieve the same level of clearance as the original medication.",
->>>>>>> 6948897a
     ],
     "pubmed_search_terms": [
       "guselkumab plaque psoriasis IL-23 clinical trial",
@@ -3133,11 +3122,7 @@
     "faq": [
       {
         "question": "Can I stay in the SNF while I appeal?",
-<<<<<<< HEAD
-        "answer": "Often, under Medicare, you can request a 'fast appeal' and remain in the facility while your case is reviewed. Ask for a written denial notice and file immediately."
-=======
           "answer": "Often, under Medicare, you can request a 'fast appeal' and remain in the facility while your case is reviewed. Ask for a written denial notice and file immediately."
->>>>>>> 6948897a
       },
       {
         "question": "What if the insurer says I can continue care at home?",
@@ -3147,11 +3132,7 @@
     "evidence_snippets": [
       "Premature discharge from skilled nursing facilities is associated with higher hospital readmission rates.",
       "Medicare guidelines require coverage when skilled nursing or rehabilitation services are needed on a daily basis.",
-<<<<<<< HEAD
-      "Continued SNF care is medically necessary when the patient requires skilled services that cannot safely be provided in a less intensive setting.",
-=======
       "Continued SNF care is medically necessary when the patient requires skilled services that cannot safely be provided in a less intensive setting.",	
->>>>>>> 6948897a
       "Refusal of Recovery: How Medicare Advantage Insurers Have Denied Patients Access to Post-Acute Care"
     ],
     "pubmed_search_terms": [
@@ -3182,12 +3163,8 @@
     ],
     "how_we_help": "We help you document your homebound status (leaving home requires considerable effort, assistance, or poses medical risk) and why skilled nursing or therapy services are medically necessary.",
     "cta": "Start your home health appeal.",
-<<<<<<< HEAD
-    "faq": [],
-=======
-    "faq": [
-    ],
->>>>>>> 6948897a
+    "faq": [
+    ],
     "evidence_snippets": [
       "Home health services reduce hospital readmissions and improve outcomes for patients recovering from illness, injury, or surgery.",
       "The homebound requirement is met when leaving home requires considerable effort or assistance, not complete inability to leave.",
@@ -3275,11 +3252,7 @@
       },
       {
         "question": "Can I be balance-billed for emergency care?",
-<<<<<<< HEAD
-        "answer": "Normally no. Under the No Surprises Act, out-of-network emergency providers cannot balance bill you for more than your in-network deductible and coinsurance. Report violations to your state insurance department. Unfortunately there are exceptions (including ground ambulances)."
-=======
           "answer": "Normally no. Under the No Surprises Act, out-of-network emergency providers cannot balance bill you for more than your in-network deductible and coinsurance. Report violations to your state insurance department. Unfortunately there are exceptions (including ground ambulances)."
->>>>>>> 6948897a
       },
       {
         "question": "What about care after I was stabilized?",
@@ -3301,7 +3274,6 @@
       "Request the Independent Dispute Resolution process if your insurer and provider can't agree on payment.",
       "Contact the CMS No Surprises Help Desk at 1-800-985-3059 for assistance."
     ]
-<<<<<<< HEAD
   },
   "medicare-work-requirements": {
     "slug": "medicare-work-requirements",
@@ -3353,7 +3325,5 @@
       "Medicare eligibility work mandate compliance"
     ],
     "medicare": true
-=======
->>>>>>> 6948897a
   }
 }