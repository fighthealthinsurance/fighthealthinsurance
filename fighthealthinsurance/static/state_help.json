{
  "national": {
    "slug": "national",
    "name": "National Resources",
    "description": "Federal and national resources for health insurance assistance",
    "federal_resources": [
      {
        "name": "Medicare (CMS)",
        "phone": "800-633-4227",
        "url": "https://www.medicare.gov/",
        "description": "Official Medicare information, enrollment, and claims assistance"
      },
      {
        "name": "HealthCare.gov Marketplace",
        "phone": "800-318-2596",
        "url": "https://www.healthcare.gov/",
        "description": "Federal health insurance marketplace for ACA plans"
      },
      {
        "name": "Medicaid.gov",
        "phone": null,
        "url": "https://www.medicaid.gov/",
        "description": "Federal Medicaid information and state program links"
      }
    ],
    "consumer_advocacy": [
      {
        "name": "Patient Advocate Foundation",
        "phone": "800-532-5274",
        "url": "https://www.patientadvocate.org/",
        "description": "Free case management for insurance denials and appeals"
      },
      {
        "name": "Medicare Rights Center",
        "phone": "800-333-4114",
        "url": "https://www.medicarerights.org/",
        "description": "Free Medicare counseling and advocacy"
      },
      {
        "name": "Families USA",
        "phone": null,
        "url": "https://familiesusa.org/",
        "description": "National health care consumer advocacy organization"
      },
      {
        "name": "National Association of Insurance Commissioners",
        "phone": null,
        "url": "https://content.naic.org/consumer.htm",
        "description": "Consumer insurance information and state regulator directory"
      }
    ],
    "legal_resources": [
      {
        "name": "National Health Law Program",
        "phone": null,
        "url": "https://healthlaw.org/",
        "description": "Legal advocacy for health rights of low-income individuals"
      },
      {
        "name": "LawHelp.org",
        "phone": null,
        "url": "https://www.lawhelp.org/",
        "description": "Directory of free legal aid programs by state"
      },
      {
        "name": "Legal Services Corporation",
        "phone": null,
        "url": "https://www.lsc.gov/about-lsc/what-legal-aid/get-legal-help",
        "description": "Find local legal aid offices for low-income individuals"
      }
    ],
    "specialized_assistance": [
      {
        "name": "SHIP National Technical Assistance Center",
        "phone": "877-839-2675",
        "url": "https://www.shiphelp.org/",
        "description": "Find your state's Medicare counseling program"
      },
      {
        "name": "Benefits.gov",
        "phone": null,
        "url": "https://www.benefits.gov/",
        "description": "Federal benefit eligibility screening tool"
      },
      {
        "name": "Social Security Administration",
        "phone": "800-772-1213",
        "url": "https://www.ssa.gov/",
        "description": "Medicare enrollment and disability benefits"
      }
    ]
  },
  "alabama": {
    "slug": "alabama",
    "name": "Alabama",
    "abbreviation": "AL",
    "insurance_department": {
      "name": "Alabama Department of Insurance",
      "url": "https://www.aldoi.gov/",
      "phone": "334-269-3550",
      "consumer_line": "800-433-3966",
      "complaint_url": "https://aldoi.gov/consumers/filecomplaint.aspx"
    },
    "consumer_assistance": {
      "cap_name": "Alabama Department of Insurance Consumer Services",
      "cap_url": "https://aldoi.gov/consumers/",
      "cap_phone": "800-433-3966",
      "ship_name": "State Health Insurance Assistance Program (SHIP)",
      "ship_url": "https://www.alabamaageline.gov/ship/",
      "ship_phone": "800-243-5463"
    },
    "medicaid": {
      "agency_name": "Alabama Medicaid Agency",
      "agency_url": "https://medicaid.alabama.gov/",
      "agency_phone": "800-362-1504",
      "managed_care_ombudsman": null
    },
    "external_review": {
      "available": true,
      "info_url": "https://aldoi.gov/consumers/coveragetips.aspx"
    },
    "additional_resources": [
      {
        "name": "Alabama Legal Help",
        "url": "https://www.alabamalegalhelp.org/",
        "description": "Free legal information and resources for Alabamians"
      }
    ]
  },
  "alaska": {
    "slug": "alaska",
    "name": "Alaska",
    "abbreviation": "AK",
    "insurance_department": {
      "name": "Alaska Division of Insurance",
      "url": "https://www.commerce.alaska.gov/web/ins/",
      "phone": "907-465-2515",
      "consumer_line": "800-467-8725",
      "complaint_url": "https://www.commerce.alaska.gov/web/ins/Consumers/FileaComplaint.aspx"
    },
    "consumer_assistance": {
      "cap_name": "Alaska Division of Insurance Consumer Services",
      "cap_url": "https://www.commerce.alaska.gov/web/ins/Consumers.aspx",
      "cap_phone": "800-467-8725",
      "ship_name": "Alaska State Health Insurance Assistance Program",
      "ship_url": "https://health.alaska.gov/dsds/pages/medicare/default.aspx",
      "ship_phone": "800-478-6065"
    },
    "medicaid": {
      "agency_name": "Alaska Department of Health - Division of Health Care Services",
      "agency_url": "https://health.alaska.gov/dhcs/Pages/default.aspx",
      "agency_phone": "907-465-3347",
      "managed_care_ombudsman": null
    },
    "external_review": {
      "available": true,
      "info_url": "https://www.commerce.alaska.gov/web/ins/Consumers/ExternalReview.aspx"
    },
    "additional_resources": [
      {
        "name": "Alaska Legal Services Corporation",
        "url": "https://alsc-law.org/",
        "description": "Free civil legal services for low-income Alaskans"
      }
    ]
  },
  "arizona": {
    "slug": "arizona",
    "name": "Arizona",
    "abbreviation": "AZ",
    "insurance_department": {
      "name": "Arizona Department of Insurance and Financial Institutions",
      "url": "https://difi.az.gov/",
      "phone": "602-364-3100",
      "consumer_line": "800-325-2548",
      "complaint_url": "https://difi.az.gov/consumers/file-complaint"
    },
    "consumer_assistance": {
      "cap_name": "Arizona Department of Insurance Consumer Affairs",
      "cap_url": "https://difi.az.gov/consumers",
      "cap_phone": "800-325-2548",
      "ship_name": "Arizona State Health Insurance Assistance Program",
      "ship_url": "https://des.az.gov/services/aging-and-adult/state-health-insurance-assistance-program-ship",
      "ship_phone": "800-432-4040"
    },
    "medicaid": {
      "agency_name": "Arizona Health Care Cost Containment System (AHCCCS)",
      "agency_url": "https://www.azahcccs.gov/",
      "agency_phone": "602-417-4000",
      "managed_care_ombudsman": {
        "name": "AHCCCS Office of the Ombudsman",
        "phone": "602-364-4558",
        "url": "https://www.azahcccs.gov/AHCCCS/healthcareadvocacy/ohr.html"
      }
    },
    "external_review": {
      "available": true,
      "info_url": "https://difi.az.gov/consumers/health-insurance/external-review"
    },
    "additional_resources": [
      {
        "name": "Community Legal Services",
        "url": "https://clsaz.org/",
        "description": "Free legal help for low-income Arizonans"
      }
    ]
  },
  "arkansas": {
    "slug": "arkansas",
    "name": "Arkansas",
    "abbreviation": "AR",
    "insurance_department": {
      "name": "Arkansas Insurance Department",
      "url": "https://insurance.arkansas.gov/",
      "phone": "501-371-2600",
      "consumer_line": "800-282-9134",
      "complaint_url": "https://insurance.arkansas.gov/pages/for-consumers/file-a-complaint/"
    },
    "consumer_assistance": {
      "cap_name": "Arkansas Insurance Department Consumer Services",
      "cap_url": "https://insurance.arkansas.gov/pages/for-consumers/",
      "cap_phone": "800-282-9134",
      "ship_name": "Arkansas Senior Health Insurance Information Program",
      "ship_url": "https://insurance.arkansas.gov/pages/for-consumers/shiip/",
      "ship_phone": "800-224-6330"
    },
    "medicaid": {
      "agency_name": "Arkansas Department of Human Services - Division of Medical Services",
      "agency_url": "https://humanservices.arkansas.gov/divisions/medical-services/",
      "agency_phone": "800-482-8988",
      "managed_care_ombudsman": null
    },
    "external_review": {
      "available": true,
      "info_url": "https://insurance.arkansas.gov/pages/for-consumers/health-insurance/external-review/"
    },
    "additional_resources": [
      {
        "name": "Center for Arkansas Legal Services",
        "url": "https://www.arkansaslegal.org/",
        "description": "Free legal help for eligible Arkansans"
      }
    ]
  },
  "california": {
    "slug": "california",
    "name": "California",
    "abbreviation": "CA",
    "insurance_department": {
      "name": "California Department of Insurance",
      "url": "https://www.insurance.ca.gov/",
      "phone": "916-492-3500",
      "consumer_line": "800-927-4357",
      "complaint_url": "https://www.insurance.ca.gov/01-consumers/101-help/"
    },
    "consumer_assistance": {
      "cap_name": "California Health Consumer Alliance",
      "cap_url": "https://healthconsumer.org/",
      "cap_phone": "888-804-3536",
      "ship_name": "Health Insurance Counseling and Advocacy Program (HICAP)",
      "ship_url": "https://www.aging.ca.gov/Programs_and_Services/Medicare_Counseling/",
      "ship_phone": "800-434-0222"
    },
    "medicaid": {
      "agency_name": "California Department of Health Care Services (Medi-Cal)",
      "agency_url": "https://www.dhcs.ca.gov/",
      "agency_phone": "800-541-5555",
      "managed_care_ombudsman": {
        "name": "Medi-Cal Managed Care Office of the Ombudsman",
        "phone": "888-452-8609",
        "url": "https://www.dhcs.ca.gov/services/medi-cal/Pages/MMCDOmbudsman.aspx"
      }
    },
    "external_review": {
      "available": true,
      "info_url": "https://www.insurance.ca.gov/01-consumers/101-help/15-imr/"
    },
    "additional_resources": [
      {
        "name": "Health Consumer Alliance",
        "url": "https://healthconsumer.org/",
        "description": "Free help with health coverage problems"
      },
      {
        "name": "California Department of Managed Health Care",
        "url": "https://www.dmhc.ca.gov/",
        "description": "Regulates HMO and managed care plans"
      }
    ]
  },
  "colorado": {
    "slug": "colorado",
    "name": "Colorado",
    "abbreviation": "CO",
    "insurance_department": {
      "name": "Colorado Division of Insurance",
      "url": "https://doi.colorado.gov/",
      "phone": "303-894-7490",
      "consumer_line": "800-930-3745",
      "complaint_url": "https://doi.colorado.gov/for-consumers/file-a-complaint"
    },
    "consumer_assistance": {
      "cap_name": "Colorado Division of Insurance Consumer Services",
      "cap_url": "https://doi.colorado.gov/for-consumers",
      "cap_phone": "800-930-3745",
      "ship_name": "Colorado State Health Insurance Assistance Program",
      "ship_url": "https://doi.colorado.gov/insurance-products/health-insurance/senior-health-care-medicare",
      "ship_phone": "888-696-7213"
    },
    "medicaid": {
      "agency_name": "Colorado Department of Health Care Policy & Financing",
      "agency_url": "https://hcpf.colorado.gov/",
      "agency_phone": "800-221-3943",
      "managed_care_ombudsman": {
        "name": "Health First Colorado Ombudsman",
        "phone": "303-830-3560",
        "url": "https://hcpf.colorado.gov/contact-hcpf"
      }
    },
    "external_review": {
      "available": true,
      "info_url": "https://doi.colorado.gov/for-consumers/health-insurance/external-review"
    },
    "additional_resources": [
      {
        "name": "Colorado Legal Services",
        "url": "https://www.coloradolegalservices.org/",
        "description": "Free legal help for qualifying Coloradans"
      }
    ]
  },
  "connecticut": {
    "slug": "connecticut",
    "name": "Connecticut",
    "abbreviation": "CT",
    "insurance_department": {
      "name": "Connecticut Insurance Department",
      "url": "https://portal.ct.gov/CID",
      "phone": "860-297-3900",
      "consumer_line": "800-203-3447",
      "complaint_url": "https://portal.ct.gov/CID/Consumer/Consumer-Help-Request-Form"
    },
    "consumer_assistance": {
      "cap_name": "Office of the Healthcare Advocate",
      "cap_url": "https://portal.ct.gov/OHA",
      "cap_phone": "866-466-4446",
      "ship_name": "Connecticut CHOICES Program",
      "ship_url": "https://portal.ct.gov/AgingandDisability/Content-Pages/Programs/CHOICES",
      "ship_phone": "800-994-9422"
    },
    "medicaid": {
      "agency_name": "Connecticut Department of Social Services (HUSKY Health)",
      "agency_url": "https://portal.ct.gov/DSS/Health-And-Home-Care/HUSKY-Health",
      "agency_phone": "800-842-1508",
      "managed_care_ombudsman": null
    },
    "external_review": {
      "available": true,
      "info_url": "https://portal.ct.gov/CID/Consumer/Consumer-Information/External-Review"
    },
    "additional_resources": [
      {
        "name": "Connecticut Legal Services",
        "url": "https://ctlegal.org/",
        "description": "Free legal assistance for low-income residents"
      }
    ]
  },
  "delaware": {
    "slug": "delaware",
    "name": "Delaware",
    "abbreviation": "DE",
    "insurance_department": {
      "name": "Delaware Department of Insurance",
      "url": "https://insurance.delaware.gov/",
      "phone": "302-674-7300",
      "consumer_line": "800-282-8611",
      "complaint_url": "https://insurance.delaware.gov/consumers/filingacomplaint/"
    },
    "consumer_assistance": {
      "cap_name": "Delaware Department of Insurance Consumer Services",
      "cap_url": "https://insurance.delaware.gov/consumers/",
      "cap_phone": "800-282-8611",
      "ship_name": "Delaware Medicare Assistance Bureau",
      "ship_url": "https://insurance.delaware.gov/divisions/dmab/",
      "ship_phone": "800-336-9500"
    },
    "medicaid": {
      "agency_name": "Delaware Division of Medicaid and Medical Assistance",
      "agency_url": "https://dhss.delaware.gov/dhss/dmma/",
      "agency_phone": "800-372-2022",
      "managed_care_ombudsman": null
    },
    "external_review": {
      "available": true,
      "info_url": "https://insurance.delaware.gov/consumers/healthinsurance/"
    },
    "additional_resources": [
      {
        "name": "Delaware Community Legal Aid Society",
        "url": "https://www.declasi.org/",
        "description": "Free civil legal services"
      }
    ]
  },
  "district-of-columbia": {
    "slug": "district-of-columbia",
    "name": "District of Columbia",
    "abbreviation": "DC",
    "insurance_department": {
      "name": "Department of Insurance, Securities and Banking",
      "url": "https://disb.dc.gov/",
      "phone": "202-727-8000",
      "consumer_line": "202-727-8000",
      "complaint_url": "https://disb.dc.gov/service/file-complaint-background"
    },
    "consumer_assistance": {
      "cap_name": "DC Health Link Consumer Assistance",
      "cap_url": "https://dchealthlink.com/",
      "cap_phone": "855-532-5465",
      "ship_name": "DC State Health Insurance Assistance Program",
      "ship_url": "https://dacl.dc.gov/service/state-health-insurance-assistance-program-ship",
      "ship_phone": "202-727-8370"
    },
    "medicaid": {
      "agency_name": "DC Department of Health Care Finance",
      "agency_url": "https://dhcf.dc.gov/",
      "agency_phone": "202-442-5988",
      "managed_care_ombudsman": {
        "name": "DC Medicaid Ombudsman Program",
        "phone": "202-724-7491",
        "url": "https://healthcareombudsman.dc.gov/"
      }
    },
    "external_review": {
      "available": true,
      "info_url": "https://disb.dc.gov/service/request-external-review"
    },
    "additional_resources": [
      {
        "name": "Legal Aid DC",
        "url": "https://www.legalaiddc.org/",
        "description": "Free legal services for low-income DC residents"
      }
    ]
  },
  "florida": {
    "slug": "florida",
    "name": "Florida",
    "abbreviation": "FL",
    "insurance_department": {
      "name": "Florida Office of Insurance Regulation",
      "url": "https://floir.gov/",
      "phone": "850-413-3140",
      "consumer_line": "877-693-5236",
      "complaint_url": "https://www.myfloridacfo.com/Division/Consumers/needourhelp.htm"
    },
    "consumer_assistance": {
      "cap_name": "Florida Department of Financial Services Consumer Helpline",
      "cap_url": "https://www.myfloridacfo.com/Division/Consumers/",
      "cap_phone": "877-693-5236",
      "ship_name": "SHINE (Serving Health Insurance Needs of Elders)",
      "ship_url": "https://www.floridashine.org/",
      "ship_phone": "800-963-5337"
    },
    "medicaid": {
      "agency_name": "Agency for Health Care Administration (Florida Medicaid)",
      "agency_url": "https://ahca.myflorida.com/medicaid",
      "agency_phone": "888-419-3456",
      "managed_care_ombudsman": {
        "name": "Florida Medicaid Ombudsman Program",
        "phone": "877-254-1055",
        "url": "https://ahca.myflorida.com/medicaid/florida-medicaid-complaints"
      }
    },
    "external_review": {
      "available": true,
      "info_url": "https://floir.gov/consumers"
    },
    "additional_resources": [
      {
        "name": "Florida Health Justice Project",
        "url": "https://floridahealthjustice.org/",
        "description": "Free health care access legal help"
      }
    ]
  },
  "georgia": {
    "slug": "georgia",
    "name": "Georgia",
    "abbreviation": "GA",
    "insurance_department": {
      "name": "Georgia Office of Insurance and Safety Fire Commissioner",
      "url": "https://oci.georgia.gov/",
      "phone": "404-656-2070",
      "consumer_line": "800-656-2298",
      "complaint_url": "https://oci.georgia.gov/file-consumer-complaint"
    },
    "consumer_assistance": {
      "cap_name": "Georgia Department of Insurance Consumer Services",
      "cap_url": "https://oci.georgia.gov/consumer-services",
      "cap_phone": "800-656-2298",
      "ship_name": "GeorgiaCares",
      "ship_url": "https://mygeorgiacares.org/",
      "ship_phone": "866-552-4464"
    },
    "medicaid": {
      "agency_name": "Georgia Department of Community Health (Georgia Medicaid)",
      "agency_url": "https://medicaid.georgia.gov/",
      "agency_phone": "866-322-4260",
      "managed_care_ombudsman": {
        "name": "Georgia Medicaid Member Ombudsman",
        "phone": "866-322-4260",
        "url": "https://medicaid.georgia.gov/contact-us"
      }
    },
    "external_review": {
      "available": true,
      "info_url": "https://oci.georgia.gov/external-review"
    },
    "additional_resources": [
      {
        "name": "Georgia Legal Services Program",
        "url": "https://www.glsp.org/",
        "description": "Free legal assistance for low-income Georgians"
      },
      {
        "name": "Georgians for a Healthy Future",
        "url": "https://healthyfuturega.org/",
        "description": "Consumer advocacy for health policy and insurance issues"
      }
    ]
  },
  "hawaii": {
    "slug": "hawaii",
    "name": "Hawaii",
    "abbreviation": "HI",
    "insurance_department": {
      "name": "Hawaii Insurance Division",
      "url": "https://cca.hawaii.gov/ins/",
      "phone": "808-586-2790",
      "consumer_line": "808-586-2790",
      "complaint_url": "https://cca.hawaii.gov/ins/complaints/"
    },
    "consumer_assistance": {
      "cap_name": "Hawaii Insurance Division Consumer Services",
      "cap_url": "https://cca.hawaii.gov/ins/consumer/",
      "cap_phone": "808-586-2790",
      "ship_name": "Hawaii State Health Insurance Assistance Program",
      "ship_url": "https://www.hawaiiship.org/",
      "ship_phone": "888-875-9229"
    },
    "medicaid": {
      "agency_name": "Hawaii Med-QUEST Division",
      "agency_url": "https://medquest.hawaii.gov/",
      "agency_phone": "800-316-8005",
      "managed_care_ombudsman": null
    },
    "external_review": {
      "available": true,
      "info_url": "https://cca.hawaii.gov/ins/consumer/external-review/"
    },
    "additional_resources": [
      {
        "name": "Legal Aid Society of Hawaii",
        "url": "https://www.legalaidhawaii.org/",
        "description": "Free legal services for qualifying residents"
      }
    ]
  },
  "idaho": {
    "slug": "idaho",
    "name": "Idaho",
    "abbreviation": "ID",
    "insurance_department": {
      "name": "Idaho Department of Insurance",
      "url": "https://doi.idaho.gov/",
      "phone": "208-334-4250",
      "consumer_line": "800-721-3272",
      "complaint_url": "https://doi.idaho.gov/consumer-resources/file-a-complaint/"
    },
    "consumer_assistance": {
      "cap_name": "Idaho Department of Insurance Consumer Assistance",
      "cap_url": "https://doi.idaho.gov/consumer-resources/",
      "cap_phone": "800-721-3272",
      "ship_name": "Idaho Senior Health Insurance Benefits Advisors (SHIBA)",
      "ship_url": "https://doi.idaho.gov/shiba/",
      "ship_phone": "800-247-4422"
    },
    "medicaid": {
      "agency_name": "Idaho Department of Health and Welfare - Medicaid",
      "agency_url": "https://healthandwelfare.idaho.gov/services-programs/medicaid-health",
      "agency_phone": "877-456-1233",
      "managed_care_ombudsman": null
    },
    "external_review": {
      "available": true,
      "info_url": "https://doi.idaho.gov/consumer-resources/health-insurance/"
    },
    "additional_resources": [
      {
        "name": "Idaho Legal Aid Services",
        "url": "https://www.idaholegalaid.org/",
        "description": "Free legal help for low-income Idahoans"
      }
    ]
  },
  "illinois": {
    "slug": "illinois",
    "name": "Illinois",
    "abbreviation": "IL",
    "insurance_department": {
      "name": "Illinois Department of Insurance",
      "url": "https://idoi.illinois.gov/",
      "phone": "217-782-4515",
      "consumer_line": "866-445-5364",
      "complaint_url": "https://idoi.illinois.gov/consumers/file-a-complaint.html"
    },
    "consumer_assistance": {
      "cap_name": "Illinois Department of Insurance Consumer Assistance",
      "cap_url": "https://idoi.illinois.gov/consumers/consumerinsurance.html",
      "cap_phone": "866-445-5364",
      "ship_name": "Illinois Senior Health Insurance Program (SHIP)",
      "ship_url": "https://ilaging.illinois.gov/ship.html",
      "ship_phone": "800-252-8966"
    },
    "medicaid": {
      "agency_name": "Illinois Department of Healthcare and Family Services",
      "agency_url": "https://hfs.illinois.gov/",
      "agency_phone": "877-782-5565",
      "managed_care_ombudsman": {
        "name": "Illinois Medicaid Managed Care Ombudsman",
        "phone": "877-912-8880",
<<<<<<< HEAD
        "url": "https://hfs.illinois.gov/medicalclients/managedcare.html"
=======
        "url": "https://hfs.illinois.gov/"
>>>>>>> cef2669b
      }
    },
    "external_review": {
      "available": true,
      "info_url": "https://idoi.illinois.gov/consumers/file-an-external-review.html"
    },
    "additional_resources": [
      {
        "name": "Legal Aid Chicago",
        "url": "https://www.legalaidchicago.org/",
        "description": "Free legal services in Chicago area"
      },
      {
        "name": "Illinois Equal Justice Foundation",
        "url": "https://www.iejf.org/",
        "description": "Statewide legal resources directory"
      }
    ]
  },
  "indiana": {
    "slug": "indiana",
    "name": "Indiana",
    "abbreviation": "IN",
    "insurance_department": {
      "name": "Indiana Department of Insurance",
      "url": "https://www.in.gov/idoi/",
      "phone": "317-232-2385",
      "consumer_line": "800-622-4461",
      "complaint_url": "https://www.in.gov/idoi/file-a-complaint/"
    },
    "consumer_assistance": {
      "cap_name": "Indiana Department of Insurance Consumer Services",
      "cap_url": "https://www.in.gov/idoi/consumer-services/types-of-insurance/health-insurance/",
      "cap_phone": "800-622-4461",
      "ship_name": "Indiana State Health Insurance Assistance Program (SHIP)",
      "ship_url": "https://www.in.gov/ship/",
      "ship_phone": "800-452-4800"
    },
    "medicaid": {
      "agency_name": "Indiana Family and Social Services Administration",
      "agency_url": "https://www.in.gov/fssa/ompp/",
      "agency_phone": "800-403-0864",
      "managed_care_ombudsman": {
        "name": "Indiana Medicaid Ombudsman",
        "phone": "800-403-0864",
        "url": "https://www.in.gov/fssa/ompp/member-resources/"
      }
    },
    "external_review": {
      "available": true,
      "info_url": "https://www.in.gov/idoi/consumer-services/internal-and-external-grievance-procedures/"
    },
    "additional_resources": [
      {
        "name": "Indiana Legal Services",
        "url": "https://www.indianalegalservices.org/",
        "description": "Free legal help for low-income Hoosiers"
      }
    ]
  },
  "iowa": {
    "slug": "iowa",
    "name": "Iowa",
    "abbreviation": "IA",
    "insurance_department": {
      "name": "Iowa Insurance Division",
      "url": "https://iid.iowa.gov/",
      "phone": "515-281-5705",
      "consumer_line": "877-955-1212",
      "complaint_url": "https://iid.iowa.gov/file-a-complaint"
    },
    "consumer_assistance": {
      "cap_name": "Iowa Insurance Division Consumer Assistance",
      "cap_url": "https://iid.iowa.gov/consumers",
      "cap_phone": "877-955-1212",
      "ship_name": "Iowa Senior Health Insurance Information Program (SHIIP)",
      "ship_url": "https://shiip.iowa.gov/",
      "ship_phone": "800-351-4664"
    },
    "medicaid": {
      "agency_name": "Iowa Department of Health and Human Services (Iowa Medicaid)",
      "agency_url": "https://hhs.iowa.gov/programs/welcome-iowa-medicaid",
      "agency_phone": "800-338-8366",
      "managed_care_ombudsman": {
        "name": "Iowa Medicaid Member Services",
        "phone": "800-338-8366",
        "url": "https://hhs.iowa.gov/ime/members"
      }
    },
    "external_review": {
      "available": true,
      "info_url": "https://iid.iowa.gov/external-review"
    },
    "additional_resources": [
      {
        "name": "Iowa Legal Aid",
        "url": "https://www.iowalegalaid.org/",
        "description": "Free civil legal services for qualifying Iowans"
      }
    ]
  },
  "kansas": {
    "slug": "kansas",
    "name": "Kansas",
    "abbreviation": "KS",
    "insurance_department": {
      "name": "Kansas Insurance Department",
      "url": "https://insurance.kansas.gov/",
      "phone": "785-296-3071",
      "consumer_line": "800-432-2484",
      "complaint_url": "https://insurance.kansas.gov/consumers/file-a-complaint/"
    },
    "consumer_assistance": {
      "cap_name": "Kansas Insurance Department Consumer Assistance",
      "cap_url": "https://insurance.kansas.gov/consumers/",
      "cap_phone": "800-432-2484",
      "ship_name": "Kansas Senior Health Insurance Counseling for Kansas (SHICK)",
      "ship_url": "https://insurance.kansas.gov/shick/",
      "ship_phone": "800-860-5260"
    },
    "medicaid": {
      "agency_name": "Kansas Department for Aging and Disability Services (KanCare)",
      "agency_url": "https://www.kancare.ks.gov/",
      "agency_phone": "800-792-4884",
      "managed_care_ombudsman": {
        "name": "Kansas KanCare Ombudsman",
        "phone": "855-643-8180",
        "url": "https://www.kancare.ks.gov/consumers/ombudsman"
      }
    },
    "external_review": {
      "available": true,
      "info_url": "https://insurance.kansas.gov/consumers/health-insurance/external-review/"
    },
    "additional_resources": [
      {
        "name": "Kansas Legal Services",
        "url": "https://www.kansaslegalservices.org/",
        "description": "Free civil legal services for low-income Kansans"
      }
    ]
  },
  "kentucky": {
    "slug": "kentucky",
    "name": "Kentucky",
    "abbreviation": "KY",
    "insurance_department": {
      "name": "Kentucky Department of Insurance",
      "url": "https://insurance.ky.gov/",
      "phone": "502-564-3630",
      "consumer_line": "800-595-6053",
      "complaint_url": "https://insurance.ky.gov/ppc/new_default.aspx"
    },
    "consumer_assistance": {
      "cap_name": "Kentucky Department of Insurance Consumer Protection",
      "cap_url": "https://insurance.ky.gov/ppc/new_default.aspx",
      "cap_phone": "800-595-6053",
      "ship_name": "Kentucky State Health Insurance Assistance Program (SHIP)",
      "ship_url": "https://chfs.ky.gov/agencies/dail/Pages/kyship.aspx",
      "ship_phone": "877-293-7447"
    },
    "medicaid": {
      "agency_name": "Kentucky Department for Medicaid Services",
      "agency_url": "https://chfs.ky.gov/agencies/dms/Pages/default.aspx",
      "agency_phone": "800-635-2570",
      "managed_care_ombudsman": {
        "name": "Kentucky Medicaid Ombudsman",
        "phone": "800-635-2570",
        "url": "https://chfs.ky.gov/agencies/dms/member/Pages/ombudsman.aspx"
      }
    },
    "external_review": {
      "available": true,
      "info_url": "https://insurance.ky.gov/healthreform/default.aspx"
    },
    "additional_resources": [
      {
        "name": "Kentucky Legal Aid",
        "url": "https://klaid.org/",
        "description": "Free legal help for low-income Kentuckians"
      }
    ]
  },
  "louisiana": {
    "slug": "louisiana",
    "name": "Louisiana",
    "abbreviation": "LA",
    "insurance_department": {
      "name": "Louisiana Department of Insurance",
      "url": "https://www.ldi.la.gov/",
      "phone": "225-342-5900",
      "consumer_line": "800-259-5300",
      "complaint_url": "https://www.ldi.la.gov/onlineservices/ConsumerComplaint"
    },
    "consumer_assistance": {
      "cap_name": "Louisiana Department of Insurance Consumer Services",
      "cap_url": "https://www.ldi.la.gov/consumers",
      "cap_phone": "800-259-5300",
      "ship_name": "Louisiana Senior Health Insurance Information Program (SHIIP)",
      "ship_url": "https://www.ldi.la.gov/consumers/senior-health-insurance-information-program-shiip",
      "ship_phone": "800-259-5300"
    },
    "medicaid": {
      "agency_name": "Louisiana Department of Health (Medicaid)",
      "agency_url": "https://ldh.la.gov/medicaid",
      "agency_phone": "888-342-6207",
      "managed_care_ombudsman": null
    },
    "external_review": {
      "available": true,
      "info_url": "https://www.ldi.la.gov/consumers/health-insurance/external-review"
    },
    "additional_resources": [
      {
        "name": "Southeast Louisiana Legal Services",
        "url": "https://www.slls.org/",
        "description": "Free legal services for low-income residents"
      }
    ]
  },
  "maine": {
    "slug": "maine",
    "name": "Maine",
    "abbreviation": "ME",
    "insurance_department": {
      "name": "Maine Bureau of Insurance",
      "url": "https://www.maine.gov/pfr/insurance/",
      "phone": "207-624-8475",
      "consumer_line": "800-300-5000",
      "complaint_url": "https://www.maine.gov/pfr/insurance/consumer/file_complaint.html"
    },
    "consumer_assistance": {
      "cap_name": "Consumers for Affordable Health Care",
      "cap_url": "https://www.mainecahc.org/",
      "cap_phone": "800-965-7476",
      "ship_name": "Maine State Health Insurance Assistance Program",
      "ship_url": "https://www.maine.gov/dhhs/oads/get-help/ship",
      "ship_phone": "877-353-3771"
    },
    "medicaid": {
      "agency_name": "Maine Department of Health and Human Services (MaineCare)",
      "agency_url": "https://www.maine.gov/dhhs/oms/",
      "agency_phone": "855-797-4357",
      "managed_care_ombudsman": null
    },
    "external_review": {
      "available": true,
      "info_url": "https://www.maine.gov/pfr/insurance/consumer/external_review.html"
    },
    "additional_resources": [
      {
        "name": "Pine Tree Legal Assistance",
        "url": "https://ptla.org/",
        "description": "Free legal services for low-income Mainers"
      }
    ]
  },
  "maryland": {
    "slug": "maryland",
    "name": "Maryland",
    "abbreviation": "MD",
    "insurance_department": {
      "name": "Maryland Insurance Administration",
      "url": "https://insurance.maryland.gov/",
      "phone": "410-468-2000",
      "consumer_line": "800-492-6116",
      "complaint_url": "https://insurance.maryland.gov/Consumer/Pages/FileAComplaint.aspx"
    },
    "consumer_assistance": {
      "cap_name": "Maryland Health Connection Consumer Assistance",
      "cap_url": "https://www.marylandhealthconnection.gov/",
      "cap_phone": "855-642-8572",
      "ship_name": "Maryland State Health Insurance Assistance Program (SHIP)",
      "ship_url": "https://aging.maryland.gov/pages/state-health-insurance-program.aspx",
      "ship_phone": "800-243-3425"
    },
    "medicaid": {
      "agency_name": "Maryland Department of Health (Maryland Medicaid)",
      "agency_url": "https://health.maryland.gov/mmcp/Pages/home.aspx",
      "agency_phone": "877-463-3464",
      "managed_care_ombudsman": {
        "name": "Maryland HealthChoice Enrollee Helpline",
        "phone": "800-284-4510",
        "url": "https://health.maryland.gov/mmcp/Pages/home.aspx"
      }
    },
    "external_review": {
      "available": true,
      "info_url": "https://insurance.maryland.gov/Consumer/Pages/ExternalReview.aspx"
    },
    "additional_resources": [
      {
        "name": "Maryland Legal Aid",
        "url": "https://www.mdlab.org/",
        "description": "Free civil legal services for eligible Marylanders"
      }
    ]
  },
  "massachusetts": {
    "slug": "massachusetts",
    "name": "Massachusetts",
    "abbreviation": "MA",
    "insurance_department": {
      "name": "Massachusetts Division of Insurance",
      "url": "https://www.mass.gov/orgs/division-of-insurance",
      "phone": "617-521-7794",
      "consumer_line": "877-563-4467",
      "complaint_url": "https://www.mass.gov/how-to/file-a-complaint-with-the-division-of-insurance"
    },
    "consumer_assistance": {
      "cap_name": "Health Care For All Consumer Health Helpline",
      "cap_url": "https://www.hcfama.org/",
      "cap_phone": "800-272-4232",
      "ship_name": "Serving the Health Insurance Needs of Everyone (SHINE)",
      "ship_url": "https://www.mass.gov/shine",
      "ship_phone": "800-243-4636"
    },
    "medicaid": {
      "agency_name": "MassHealth",
      "agency_url": "https://www.mass.gov/masshealth",
      "agency_phone": "800-841-2900",
      "managed_care_ombudsman": {
        "name": "MassHealth Customer Service Center",
        "phone": "800-841-2900",
        "url": "https://www.mass.gov/masshealth-customer-service"
      }
    },
    "external_review": {
      "available": true,
      "info_url": "https://www.mass.gov/how-to/file-an-external-appeal-of-a-health-insurance-denial"
    },
    "additional_resources": [
      {
        "name": "Health Law Advocates",
        "url": "https://www.healthlawadvocates.org/",
        "description": "Free legal help with health coverage issues"
      },
      {
        "name": "Massachusetts Legal Aid",
        "url": "https://www.masslegalservices.org/",
        "description": "Legal services directory"
      }
    ]
  },
  "michigan": {
    "slug": "michigan",
    "name": "Michigan",
    "abbreviation": "MI",
    "insurance_department": {
      "name": "Michigan Department of Insurance and Financial Services",
      "url": "https://www.michigan.gov/difs",
      "phone": "517-284-8800",
      "consumer_line": "877-999-6442",
      "complaint_url": "https://www.michigan.gov/difs/consumers/file-complaint"
    },
    "consumer_assistance": {
      "cap_name": "Michigan Department of Insurance Consumer Services",
      "cap_url": "https://www.michigan.gov/difs/consumers",
      "cap_phone": "877-999-6442",
      "ship_name": "Michigan Medicare/Medicaid Assistance Program (MMAP)",
      "ship_url": "https://www.michigan.gov/mdhhs/adult-child-serv/adults-and-seniors/acls/state-health-insurance-assistance-program",
      "ship_phone": "800-803-7174"
    },
    "medicaid": {
      "agency_name": "Michigan Department of Health and Human Services (Medicaid)",
      "agency_url": "https://www.michigan.gov/mdhhs/assistance-programs/healthcare",
      "agency_phone": "844-799-9876",
      "managed_care_ombudsman": {
        "name": "MI Health Link Ombudsman",
        "phone": "888-746-6456",
        "url": "https://www.michigan.gov/mdhhs/assistance-programs/healthcare/beneficiary-support"
      }
    },
    "external_review": {
      "available": true,
      "info_url": "https://www.michigan.gov/difs/consumers/health/external-review"
    },
    "additional_resources": [
      {
        "name": "Michigan Legal Help",
        "url": "https://michiganlegalhelp.org/",
        "description": "Self-help legal information and forms"
      },
      {
        "name": "Michigan League for Public Policy",
        "url": "https://mlpp.org/",
        "description": "Health policy research and consumer advocacy"
      }
    ]
  },
  "minnesota": {
    "slug": "minnesota",
    "name": "Minnesota",
    "abbreviation": "MN",
    "insurance_department": {
      "name": "Minnesota Department of Commerce",
      "url": "https://mn.gov/commerce/",
      "phone": "651-539-1500",
      "consumer_line": "800-657-3602",
      "complaint_url": "https://mn.gov/commerce/consumers/file-a-complaint/"
    },
    "consumer_assistance": {
      "cap_name": "Minnesota Department of Commerce Consumer Protection",
      "cap_url": "https://mn.gov/commerce/consumers/",
      "cap_phone": "800-657-3602",
      "ship_name": "Minnesota State Health Insurance Assistance Program (SHIP)",
      "ship_url": "https://mn.gov/senior-linkage-line/",
      "ship_phone": "800-333-2433"
    },
    "medicaid": {
      "agency_name": "Minnesota Department of Human Services (Medical Assistance)",
      "agency_url": "https://mn.gov/dhs/people-we-serve/adults/health-care/health-care-programs/programs-and-services/medical-assistance.jsp",
      "agency_phone": "800-657-3739",
      "managed_care_ombudsman": {
        "name": "Minnesota Ombudsman for Managed Care",
        "phone": "800-657-3729",
        "url": "https://mn.gov/dhs/people-we-serve/adults/health-care/health-care-programs/programs-and-services/ombudsperson-for-managed-care.jsp"
      }
    },
    "external_review": {
      "available": true,
      "info_url": "https://mn.gov/commerce/consumers/your-insurance/health-insurance/external-review/"
    },
    "additional_resources": [
      {
        "name": "LawHelpMN",
        "url": "https://www.lawhelpmn.org/",
        "description": "Free legal information and referrals"
      }
    ]
  },
  "mississippi": {
    "slug": "mississippi",
    "name": "Mississippi",
    "abbreviation": "MS",
    "insurance_department": {
      "name": "Mississippi Insurance Department",
      "url": "https://www.mid.ms.gov/",
      "phone": "601-359-3569",
      "consumer_line": "800-562-2957",
      "complaint_url": "https://www.mid.ms.gov/consumers/complaint.html"
    },
    "consumer_assistance": {
      "cap_name": "Mississippi Insurance Department Consumer Services",
      "cap_url": "https://www.mid.ms.gov/consumers/",
      "cap_phone": "800-562-2957",
      "ship_name": "Mississippi State Health Insurance Assistance Program (SHIP)",
      "ship_url": "https://www.mdhs.ms.gov/adults-seniors/services-for-seniors/mississippi-ship/",
      "ship_phone": "800-948-3090"
    },
    "medicaid": {
      "agency_name": "Mississippi Division of Medicaid",
      "agency_url": "https://medicaid.ms.gov/",
      "agency_phone": "800-421-2408",
      "managed_care_ombudsman": null
    },
    "external_review": {
      "available": true,
      "info_url": "https://www.mid.ms.gov/consumers/external-review.html"
    },
    "additional_resources": [
      {
        "name": "Mississippi Center for Legal Services",
        "url": "https://mscenterforlegalservices.org/",
        "description": "Free legal help for low-income Mississippians"
      }
    ]
  },
  "missouri": {
    "slug": "missouri",
    "name": "Missouri",
    "abbreviation": "MO",
    "insurance_department": {
      "name": "Missouri Department of Commerce and Insurance",
      "url": "https://insurance.mo.gov/",
      "phone": "573-751-4126",
      "consumer_line": "800-726-7390",
      "complaint_url": "https://insurance.mo.gov/consumers/complaints/"
    },
    "consumer_assistance": {
      "cap_name": "Missouri Department of Insurance Consumer Services",
      "cap_url": "https://insurance.mo.gov/consumers/",
      "cap_phone": "800-726-7390",
      "ship_name": "Missouri CLAIM",
      "ship_url": "https://missouriclaim.org/",
      "ship_phone": "800-390-3330"
    },
    "medicaid": {
      "agency_name": "Missouri Department of Social Services (MO HealthNet)",
      "agency_url": "https://dss.mo.gov/mhd/",
      "agency_phone": "800-392-2161",
      "managed_care_ombudsman": {
        "name": "MO HealthNet Managed Care Helpline",
        "phone": "800-392-2161",
        "url": "https://dss.mo.gov/mhd/participants/"
      }
    },
    "external_review": {
      "available": true,
      "info_url": "https://insurance.mo.gov/consumers/health/external-review.php"
    },
    "additional_resources": [
      {
        "name": "Legal Services of Eastern Missouri",
        "url": "https://www.lsem.org/",
        "description": "Free legal help for eligible Missourians"
      }
    ]
  },
  "montana": {
    "slug": "montana",
    "name": "Montana",
    "abbreviation": "MT",
    "insurance_department": {
      "name": "Montana State Auditor, Commissioner of Securities and Insurance",
      "url": "https://csimt.gov/",
      "phone": "406-444-2040",
      "consumer_line": "800-332-6148",
      "complaint_url": "https://csimt.gov/insurance/consumers/file-a-complaint/"
    },
    "consumer_assistance": {
      "cap_name": "Montana Commissioner of Insurance Consumer Services",
      "cap_url": "https://csimt.gov/insurance/consumers/",
      "cap_phone": "800-332-6148",
      "ship_name": "Montana State Health Insurance Assistance Program (SHIP)",
      "ship_url": "https://dphhs.mt.gov/seniors-and-people-with-disabilities/aging-and-long-term-care/montana-ship",
      "ship_phone": "800-551-3191"
    },
    "medicaid": {
      "agency_name": "Montana Department of Public Health and Human Services (Medicaid)",
      "agency_url": "https://dphhs.mt.gov/montana-medicaid",
      "agency_phone": "800-362-8312",
      "managed_care_ombudsman": null
    },
    "external_review": {
      "available": true,
      "info_url": "https://csimt.gov/insurance/consumers/health-insurance-information/"
    },
    "additional_resources": [
      {
        "name": "Montana Legal Services Association",
        "url": "https://www.mtlsa.org/",
        "description": "Free civil legal services for eligible Montanans"
      }
    ]
  },
  "nebraska": {
    "slug": "nebraska",
    "name": "Nebraska",
    "abbreviation": "NE",
    "insurance_department": {
      "name": "Nebraska Department of Insurance",
      "url": "https://doi.nebraska.gov/",
      "phone": "402-471-2201",
      "consumer_line": "877-564-7323",
      "complaint_url": "https://doi.nebraska.gov/consumer/file-complaint"
    },
    "consumer_assistance": {
      "cap_name": "Nebraska Department of Insurance Consumer Affairs",
      "cap_url": "https://doi.nebraska.gov/consumer",
      "cap_phone": "877-564-7323",
      "ship_name": "Nebraska State Health Insurance Assistance Program (SHIIP)",
      "ship_url": "https://doi.nebraska.gov/consumer/shiip",
      "ship_phone": "800-234-7119"
    },
    "medicaid": {
      "agency_name": "Nebraska Department of Health and Human Services (Medicaid)",
      "agency_url": "https://dhhs.ne.gov/Pages/Medicaid.aspx",
      "agency_phone": "800-383-4278",
      "managed_care_ombudsman": {
        "name": "Nebraska Medicaid Client Services",
        "phone": "800-383-4278",
        "url": "https://dhhs.ne.gov/Pages/Medicaid.aspx"
      }
    },
    "external_review": {
      "available": true,
      "info_url": "https://doi.nebraska.gov/consumer/health-insurance"
    },
    "additional_resources": [
      {
        "name": "Legal Aid of Nebraska",
        "url": "https://www.legalaidofnebraska.org/",
        "description": "Free legal assistance for qualifying Nebraskans"
      }
    ]
  },
  "nevada": {
    "slug": "nevada",
    "name": "Nevada",
    "abbreviation": "NV",
    "insurance_department": {
      "name": "Nevada Division of Insurance",
      "url": "https://doi.nv.gov/",
      "phone": "775-687-0700",
      "consumer_line": "888-872-3234",
      "complaint_url": "https://doi.nv.gov/Consumers/File_Complaint/"
    },
    "consumer_assistance": {
      "cap_name": "Nevada Division of Insurance Consumer Services",
      "cap_url": "https://doi.nv.gov/Consumers/",
      "cap_phone": "888-872-3234",
      "ship_name": "Nevada State Health Insurance Assistance Program (SHIP)",
      "ship_url": "https://adsd.nv.gov/Programs/Seniors/SHIP/SHIP/",
      "ship_phone": "800-307-4444"
    },
    "medicaid": {
      "agency_name": "Nevada Division of Health Care Financing and Policy (Medicaid)",
      "agency_url": "https://dhcfp.nv.gov/",
      "agency_phone": "800-992-0900",
      "managed_care_ombudsman": null
    },
    "external_review": {
      "available": true,
      "info_url": "https://doi.nv.gov/Consumers/Health_Insurance/"
    },
    "additional_resources": [
      {
        "name": "Nevada Legal Services",
        "url": "https://nevadalegalservices.org/",
        "description": "Free civil legal services for eligible Nevadans"
      }
    ]
  },
  "new-hampshire": {
    "slug": "new-hampshire",
    "name": "New Hampshire",
    "abbreviation": "NH",
    "insurance_department": {
      "name": "New Hampshire Insurance Department",
      "url": "https://www.nh.gov/insurance/",
      "phone": "603-271-2261",
      "consumer_line": "800-852-3416",
      "complaint_url": "https://www.nh.gov/insurance/consumers/complaints.htm"
    },
    "consumer_assistance": {
      "cap_name": "New Hampshire Insurance Department Consumer Services",
      "cap_url": "https://www.nh.gov/insurance/consumers/",
      "cap_phone": "800-852-3416",
      "ship_name": "ServiceLink Aging and Disability Resource Center (SHIP)",
      "ship_url": "https://www.servicelink.nh.gov/",
      "ship_phone": "866-634-9412"
    },
    "medicaid": {
      "agency_name": "NH Department of Health and Human Services (NH Medicaid)",
      "agency_url": "https://www.dhhs.nh.gov/programs-services/medicaid",
      "agency_phone": "603-271-9700",
      "managed_care_ombudsman": null
    },
    "external_review": {
      "available": true,
      "info_url": "https://www.nh.gov/insurance/consumers/external-review.htm"
    },
    "additional_resources": [
      {
        "name": "New Hampshire Legal Assistance",
        "url": "https://www.nhla.org/",
        "description": "Free legal services for eligible New Hampshire residents"
      }
    ]
  },
  "new-jersey": {
    "slug": "new-jersey",
    "name": "New Jersey",
    "abbreviation": "NJ",
    "insurance_department": {
      "name": "New Jersey Department of Banking and Insurance",
      "url": "https://www.nj.gov/dobi/",
      "phone": "609-292-7272",
      "consumer_line": "800-446-7467",
      "complaint_url": "https://www.nj.gov/dobi/consumer.htm"
    },
    "consumer_assistance": {
      "cap_name": "NJ Department of Banking and Insurance Consumer Services",
      "cap_url": "https://www.nj.gov/dobi/consumer.htm",
      "cap_phone": "800-446-7467",
      "ship_name": "State Health Insurance Assistance Program (SHIP)",
      "ship_url": "https://www.nj.gov/humanservices/doas/services/ship/",
      "ship_phone": "800-792-8820"
    },
    "medicaid": {
      "agency_name": "NJ Division of Medical Assistance and Health Services (NJ FamilyCare)",
      "agency_url": "https://www.nj.gov/humanservices/njfc/",
      "agency_phone": "800-701-0710",
      "managed_care_ombudsman": {
        "name": "NJ FamilyCare Member Services",
        "phone": "800-701-0710",
        "url": "https://www.nj.gov/humanservices/njfc/home/contact_us.html"
      }
    },
    "external_review": {
      "available": true,
      "info_url": "https://www.nj.gov/dobi/division_insurance/ihcseh/externalreview.htm"
    },
    "additional_resources": [
      {
        "name": "Legal Services of New Jersey",
        "url": "https://www.lsnj.org/",
        "description": "Free legal services for low-income New Jersey residents"
      }
    ]
  },
  "new-mexico": {
    "slug": "new-mexico",
    "name": "New Mexico",
    "abbreviation": "NM",
    "insurance_department": {
      "name": "New Mexico Office of Superintendent of Insurance",
      "url": "https://www.osi.state.nm.us/",
      "phone": "505-827-4601",
      "consumer_line": "855-427-5674",
      "complaint_url": "https://www.osi.state.nm.us/for-consumers/how-to-file-a-complaint/"
    },
    "consumer_assistance": {
      "cap_name": "New Mexico Office of Superintendent of Insurance Consumer Assistance",
      "cap_url": "https://www.osi.state.nm.us/for-consumers/",
      "cap_phone": "855-427-5674",
      "ship_name": "New Mexico State Health Insurance Assistance Program",
      "ship_url": "https://www.nmaging.state.nm.us/medicare.aspx",
      "ship_phone": "800-432-2080"
    },
    "medicaid": {
      "agency_name": "New Mexico Human Services Department (Centennial Care)",
      "agency_url": "https://www.hsd.state.nm.us/medicaid/",
      "agency_phone": "888-997-2583",
      "managed_care_ombudsman": {
        "name": "Centennial Care Member Services",
        "phone": "888-997-2583",
        "url": "https://www.hsd.state.nm.us/medicaid/"
      }
    },
    "external_review": {
      "available": true,
      "info_url": "https://www.osi.state.nm.us/for-consumers/health-insurance/"
    },
    "additional_resources": [
      {
        "name": "New Mexico Legal Aid",
        "url": "https://www.newmexicolegalaid.org/",
        "description": "Free civil legal services for eligible New Mexicans"
      }
    ]
  },
  "new-york": {
    "slug": "new-york",
    "name": "New York",
    "abbreviation": "NY",
    "insurance_department": {
      "name": "New York State Department of Financial Services",
      "url": "https://www.dfs.ny.gov/",
      "phone": "518-474-6600",
      "consumer_line": "800-342-3736",
      "complaint_url": "https://www.dfs.ny.gov/consumers/file_complaint"
    },
    "consumer_assistance": {
      "cap_name": "Community Health Advocates",
      "cap_url": "https://www.cssny.org/programs/entry/community-health-advocates",
      "cap_phone": "888-614-5400",
      "ship_name": "NY State Health Insurance Assistance Program (HIICAP)",
      "ship_url": "https://aging.ny.gov/health-insurance-information-counseling-and-assistance-program-hiicap",
      "ship_phone": "800-701-0501"
    },
    "medicaid": {
      "agency_name": "New York State Department of Health (Medicaid)",
      "agency_url": "https://www.health.ny.gov/health_care/medicaid/",
      "agency_phone": "800-541-2831",
      "managed_care_ombudsman": {
        "name": "NY Medicaid Managed Care Hotline",
        "phone": "800-206-8125",
        "url": "https://www.health.ny.gov/health_care/managed_care/"
      }
    },
    "external_review": {
      "available": true,
      "info_url": "https://www.dfs.ny.gov/consumers/health_insurance/external_appeal"
    },
    "additional_resources": [
      {
        "name": "Legal Aid Society",
        "url": "https://legalaidnyc.org/",
        "description": "Free legal services in New York City"
      },
      {
        "name": "LawNY",
        "url": "https://www.lawny.org/",
        "description": "Free legal services in Western New York"
      },
      {
        "name": "Community Health Advocates",
        "url": "https://communityhealthadvocates.org/",
        "description": "Free help navigating health insurance and resolving billing issues"
      }
    ]
  },
  "north-carolina": {
    "slug": "north-carolina",
    "name": "North Carolina",
    "abbreviation": "NC",
    "insurance_department": {
      "name": "North Carolina Department of Insurance",
      "url": "https://www.ncdoi.gov/",
      "phone": "919-814-6300",
      "consumer_line": "855-408-1212",
      "complaint_url": "https://www.ncdoi.gov/consumers/file-complaint"
    },
    "consumer_assistance": {
      "cap_name": "North Carolina Department of Insurance Consumer Services",
      "cap_url": "https://www.ncdoi.gov/consumers",
      "cap_phone": "855-408-1212",
      "ship_name": "NC Seniors' Health Insurance Information Program (SHIIP)",
      "ship_url": "https://www.ncdoi.gov/consumers/medicare-consumers/seniors-health-insurance-information-program-shiip",
      "ship_phone": "855-408-1212"
    },
    "medicaid": {
      "agency_name": "NC Department of Health and Human Services (NC Medicaid)",
      "agency_url": "https://medicaid.ncdhhs.gov/",
      "agency_phone": "888-245-0179",
      "managed_care_ombudsman": {
        "name": "NC Medicaid Ombudsman",
        "phone": "877-201-3750",
        "url": "https://ncmedicaidombudsman.org/"
      }
    },
    "external_review": {
      "available": true,
      "info_url": "https://www.ncdoi.gov/consumers/health-insurance/health-claim-denied/request-external-review"
    },
    "additional_resources": [
      {
        "name": "Legal Aid of North Carolina",
        "url": "https://www.legalaidnc.org/",
        "description": "Free legal services for eligible North Carolinians"
      }
    ]
  },
  "north-dakota": {
    "slug": "north-dakota",
    "name": "North Dakota",
    "abbreviation": "ND",
    "insurance_department": {
      "name": "North Dakota Insurance Department",
      "url": "https://www.insurance.nd.gov/",
      "phone": "701-328-2440",
      "consumer_line": "800-247-0560",
      "complaint_url": "https://www.insurance.nd.gov/consumers/file-a-complaint"
    },
    "consumer_assistance": {
      "cap_name": "North Dakota Insurance Department Consumer Assistance",
      "cap_url": "https://www.insurance.nd.gov/consumers",
      "cap_phone": "800-247-0560",
      "ship_name": "North Dakota State Health Insurance Assistance Program (SHIC)",
      "ship_url": "https://www.insurance.nd.gov/consumers/shic-senior-health-insurance-counseling",
      "ship_phone": "888-575-6611"
    },
    "medicaid": {
      "agency_name": "North Dakota Department of Health and Human Services (ND Medicaid)",
      "agency_url": "https://www.hhs.nd.gov/healthcare/medicaid",
      "agency_phone": "800-755-2604",
      "managed_care_ombudsman": null
    },
    "external_review": {
      "available": true,
      "info_url": "https://www.insurance.nd.gov/consumers/health-insurance/external-review"
    },
    "additional_resources": [
      {
        "name": "Legal Services of North Dakota",
        "url": "https://www.lsnd.org/",
        "description": "Free civil legal services for eligible North Dakotans"
      }
    ]
  },
  "ohio": {
    "slug": "ohio",
    "name": "Ohio",
    "abbreviation": "OH",
    "insurance_department": {
      "name": "Ohio Department of Insurance",
      "url": "https://insurance.ohio.gov/",
      "phone": "614-644-2658",
      "consumer_line": "800-686-1526",
      "complaint_url": "https://insurance.ohio.gov/wps/portal/consumer/complaint"
    },
    "consumer_assistance": {
      "cap_name": "Ohio Department of Insurance Consumer Services",
      "cap_url": "https://insurance.ohio.gov/wps/portal/consumer",
      "cap_phone": "800-686-1526",
      "ship_name": "Ohio Senior Health Insurance Information Program (OSHIIP)",
      "ship_url": "https://insurance.ohio.gov/wps/portal/consumer/consumer/oshiip",
      "ship_phone": "800-686-1578"
    },
    "medicaid": {
      "agency_name": "Ohio Department of Medicaid",
      "agency_url": "https://medicaid.ohio.gov/",
      "agency_phone": "800-324-8680",
      "managed_care_ombudsman": {
        "name": "Ohio Medicaid Consumer Hotline",
        "phone": "800-324-8680",
        "url": "https://medicaid.ohio.gov/resources-for-individuals/member-support"
      }
    },
    "external_review": {
      "available": true,
      "info_url": "https://insurance.ohio.gov/wps/portal/consumer/consumer/health-insurance/external-review"
    },
    "additional_resources": [
      {
        "name": "Legal Aid Society of Cleveland",
        "url": "https://lasclev.org/",
        "description": "Free legal services in Northeast Ohio"
      },
      {
        "name": "Ohio Legal Help",
        "url": "https://www.ohiolegalhelp.org/",
        "description": "Statewide legal information and resources"
      },
      {
        "name": "UHCAN Ohio",
        "url": "https://uhcanohio.org/",
        "description": "Health care consumer advocacy and policy"
      }
    ]
  },
  "oklahoma": {
    "slug": "oklahoma",
    "name": "Oklahoma",
    "abbreviation": "OK",
    "insurance_department": {
      "name": "Oklahoma Insurance Department",
      "url": "https://www.oid.ok.gov/",
      "phone": "405-521-2828",
      "consumer_line": "800-522-0071",
      "complaint_url": "https://www.oid.ok.gov/consumers/file-a-complaint/"
    },
    "consumer_assistance": {
      "cap_name": "Oklahoma Insurance Department Consumer Assistance",
      "cap_url": "https://www.oid.ok.gov/consumers/",
      "cap_phone": "800-522-0071",
      "ship_name": "Oklahoma Senior Health Insurance Counseling Program (SHICP)",
      "ship_url": "https://www.oid.ok.gov/consumers/senior-health-insurance-counseling-program/",
      "ship_phone": "800-763-2828"
    },
    "medicaid": {
      "agency_name": "Oklahoma Health Care Authority (SoonerCare)",
      "agency_url": "https://oklahoma.gov/ohca.html",
      "agency_phone": "800-987-7767",
      "managed_care_ombudsman": null
    },
    "external_review": {
      "available": true,
      "info_url": "https://www.oid.ok.gov/consumers/health-insurance/"
    },
    "additional_resources": [
      {
        "name": "Legal Aid Services of Oklahoma",
        "url": "https://www.legalaidok.org/",
        "description": "Free legal services for eligible Oklahomans"
      }
    ]
  },
  "oregon": {
    "slug": "oregon",
    "name": "Oregon",
    "abbreviation": "OR",
    "insurance_department": {
      "name": "Oregon Division of Financial Regulation",
      "url": "https://dfr.oregon.gov/",
      "phone": "503-378-4140",
      "consumer_line": "888-877-4894",
      "complaint_url": "https://dfr.oregon.gov/help/complaints-background"
    },
    "consumer_assistance": {
      "cap_name": "Oregon Division of Financial Regulation Consumer Services",
      "cap_url": "https://dfr.oregon.gov/consumers",
      "cap_phone": "888-877-4894",
      "ship_name": "Oregon Senior Health Insurance Benefits Assistance (SHIBA)",
      "ship_url": "https://shiba.oregon.gov/",
      "ship_phone": "800-722-4134"
    },
    "medicaid": {
      "agency_name": "Oregon Health Authority (Oregon Health Plan)",
      "agency_url": "https://www.oregon.gov/oha/HSD/OHP/Pages/index.aspx",
      "agency_phone": "800-699-9075",
      "managed_care_ombudsman": {
        "name": "Oregon Health Plan Member Services",
        "phone": "800-699-9075",
        "url": "https://www.oregon.gov/oha/HSD/OHP/Pages/index.aspx"
      }
    },
    "external_review": {
      "available": true,
      "info_url": "https://dfr.oregon.gov/help/complaint-details"
    },
    "additional_resources": [
      {
        "name": "Legal Aid Services of Oregon",
        "url": "https://lasoregon.org/",
        "description": "Free civil legal services for eligible Oregonians"
      },
      {
        "name": "Oregon Law Center",
        "url": "https://oregonlawcenter.org/",
        "description": "Legal representation for low-income Oregonians"
      }
    ]
  },
  "pennsylvania": {
    "slug": "pennsylvania",
    "name": "Pennsylvania",
    "abbreviation": "PA",
    "insurance_department": {
      "name": "Pennsylvania Insurance Department",
      "url": "https://www.insurance.pa.gov/",
      "phone": "717-787-2317",
      "consumer_line": "877-881-6388",
      "complaint_url": "https://www.insurance.pa.gov/Consumers/pages/complaint.aspx"
    },
    "consumer_assistance": {
      "cap_name": "Pennsylvania Insurance Department Consumer Services",
      "cap_url": "https://www.insurance.pa.gov/Consumers/pages/default.aspx",
      "cap_phone": "877-881-6388",
      "ship_name": "Pennsylvania Medicare Education and Decision Insight (MEDI)",
      "ship_url": "https://www.aging.pa.gov/aging-services/medicare-counseling/Pages/default.aspx",
      "ship_phone": "800-783-7067"
    },
    "medicaid": {
      "agency_name": "Pennsylvania Department of Human Services (Medical Assistance)",
      "agency_url": "https://www.dhs.pa.gov/Services/Assistance/Pages/Medical-Assistance.aspx",
      "agency_phone": "877-395-8930",
      "managed_care_ombudsman": {
        "name": "PA Health Law Project",
        "phone": "800-274-3258",
        "url": "https://www.phlp.org/"
      }
    },
    "external_review": {
      "available": true,
      "info_url": "https://www.insurance.pa.gov/Consumers/pages/externalreview.aspx"
    },
    "additional_resources": [
      {
        "name": "Pennsylvania Health Law Project",
        "url": "https://www.phlp.org/",
        "description": "Free health coverage legal assistance"
      },
      {
        "name": "Pennsylvania Legal Aid Network",
        "url": "https://palegalaid.net/",
        "description": "Statewide legal aid resources"
      },
      {
        "name": "Pennsylvania Health Access Network",
        "url": "https://www.pahealthaccess.org/",
        "description": "Free health insurance enrollment assistance and advocacy"
      }
    ]
  },
  "rhode-island": {
    "slug": "rhode-island",
    "name": "Rhode Island",
    "abbreviation": "RI",
    "insurance_department": {
      "name": "Rhode Island Department of Business Regulation - Insurance Division",
      "url": "https://dbr.ri.gov/insurance-overview",
      "phone": "401-462-9520",
      "consumer_line": "401-462-9520",
      "complaint_url": "https://dbr.ri.gov/insurance/consumers"
    },
    "consumer_assistance": {
      "cap_name": "Rhode Island Office of the Health Insurance Commissioner",
      "cap_url": "https://ohic.ri.gov/",
      "cap_phone": "401-462-9517",
      "ship_name": "Rhode Island SHIP (Senior Health Insurance Program)",
      "ship_url": "https://oha.ri.gov/programs/ship/",
      "ship_phone": "401-462-4510"
    },
    "medicaid": {
      "agency_name": "Rhode Island Executive Office of Health and Human Services (RIte Care)",
      "agency_url": "https://eohhs.ri.gov/consumer/healthcare",
      "agency_phone": "401-462-5300",
      "managed_care_ombudsman": {
        "name": "RI Health Access Ombudsman",
        "phone": "401-462-5274",
        "url": "https://eohhs.ri.gov/"
      }
    },
    "external_review": {
      "available": true,
      "info_url": "https://ohic.ri.gov/consumers/external-appeals"
    },
    "additional_resources": [
      {
        "name": "Rhode Island Legal Services",
        "url": "https://www.rils.org/",
        "description": "Free legal services for eligible Rhode Islanders"
      }
    ]
  },
  "south-carolina": {
    "slug": "south-carolina",
    "name": "South Carolina",
    "abbreviation": "SC",
    "insurance_department": {
      "name": "South Carolina Department of Insurance",
      "url": "https://www.doi.sc.gov/",
      "phone": "803-737-6160",
      "consumer_line": "800-768-3467",
      "complaint_url": "https://www.doi.sc.gov/consumers/file-complaint"
    },
    "consumer_assistance": {
      "cap_name": "South Carolina Department of Insurance Consumer Services",
      "cap_url": "https://www.doi.sc.gov/consumers",
      "cap_phone": "800-768-3467",
      "ship_name": "South Carolina Insurance Counseling Assistance and Referrals for Elders (I-CARE)",
      "ship_url": "https://aging.sc.gov/programs-initiatives/insurance-counseling-and-assistance",
      "ship_phone": "800-868-9095"
    },
    "medicaid": {
      "agency_name": "South Carolina Department of Health and Human Services (SC Healthy Connections)",
      "agency_url": "https://www.scdhhs.gov/",
      "agency_phone": "888-549-0820",
      "managed_care_ombudsman": null
    },
    "external_review": {
      "available": true,
      "info_url": "https://www.doi.sc.gov/consumers/health-insurance/external-review"
    },
    "additional_resources": [
      {
        "name": "South Carolina Legal Services",
        "url": "https://sclegal.org/",
        "description": "Free civil legal services for eligible South Carolinians"
      }
    ]
  },
  "south-dakota": {
    "slug": "south-dakota",
    "name": "South Dakota",
    "abbreviation": "SD",
    "insurance_department": {
      "name": "South Dakota Division of Insurance",
      "url": "https://dlr.sd.gov/insurance/",
      "phone": "605-773-3563",
      "consumer_line": "605-773-3563",
      "complaint_url": "https://dlr.sd.gov/insurance/consumers/file_complaint.aspx"
    },
    "consumer_assistance": {
      "cap_name": "South Dakota Division of Insurance Consumer Services",
      "cap_url": "https://dlr.sd.gov/insurance/consumers/default.aspx",
      "cap_phone": "605-773-3563",
      "ship_name": "South Dakota State Health Insurance Assistance Program (SHIINE)",
      "ship_url": "https://dss.sd.gov/medicaid/individuals/shiine/",
      "ship_phone": "800-536-8197"
    },
    "medicaid": {
      "agency_name": "South Dakota Department of Social Services (SD Medicaid)",
      "agency_url": "https://dss.sd.gov/medicaid/",
      "agency_phone": "800-597-1603",
      "managed_care_ombudsman": null
    },
    "external_review": {
      "available": true,
      "info_url": "https://dlr.sd.gov/insurance/consumers/default.aspx"
    },
    "additional_resources": [
      {
        "name": "East River Legal Services",
        "url": "https://www.erlservices.org/",
        "description": "Free legal services in Eastern South Dakota"
      }
    ]
  },
  "tennessee": {
    "slug": "tennessee",
    "name": "Tennessee",
    "abbreviation": "TN",
    "insurance_department": {
      "name": "Tennessee Department of Commerce and Insurance",
      "url": "https://www.tn.gov/commerce/insurance.html",
      "phone": "615-741-2241",
      "consumer_line": "800-342-4029",
      "complaint_url": "https://www.tn.gov/commerce/insurance/consumer-resources/file-a-complaint.html"
    },
    "consumer_assistance": {
      "cap_name": "Tennessee Department of Commerce and Insurance Consumer Services",
      "cap_url": "https://www.tn.gov/commerce/insurance/consumer-resources.html",
      "cap_phone": "800-342-4029",
      "ship_name": "Tennessee State Health Insurance Assistance Program (SHIP)",
      "ship_url": "https://www.tn.gov/commerce/insurance/consumer-resources/tennessee-state-health-insurance-assistance-program.html",
      "ship_phone": "877-801-0044"
    },
    "medicaid": {
      "agency_name": "Tennessee Division of TennCare",
      "agency_url": "https://www.tn.gov/tenncare.html",
      "agency_phone": "800-342-3145",
      "managed_care_ombudsman": {
        "name": "TennCare Member Services",
        "phone": "800-342-3145",
        "url": "https://www.tn.gov/tenncare/members.html"
      }
    },
    "external_review": {
      "available": true,
      "info_url": "https://www.tn.gov/commerce/insurance/consumer-resources/external-review.html"
    },
    "additional_resources": [
      {
        "name": "Legal Aid Society of Middle Tennessee and the Cumberlands",
        "url": "https://las.org/",
        "description": "Free legal services for eligible Tennesseans"
      },
      {
        "name": "Tennessee Justice Center",
        "url": "https://www.tnjustice.org/",
        "description": "TennCare and health coverage advocacy"
      }
    ]
  },
  "texas": {
    "slug": "texas",
    "name": "Texas",
    "abbreviation": "TX",
    "insurance_department": {
      "name": "Texas Department of Insurance",
      "url": "https://www.tdi.texas.gov/",
      "phone": "512-676-6000",
      "consumer_line": "800-252-3439",
      "complaint_url": "https://www.tdi.texas.gov/consumer/complfrm.html"
    },
    "consumer_assistance": {
      "cap_name": "Texas Department of Insurance Consumer Help Line",
      "cap_url": "https://www.tdi.texas.gov/consumer/index.html",
      "cap_phone": "800-252-3439",
      "ship_name": "Texas Health Information Counseling and Advocacy Program (HICAP)",
      "ship_url": "https://www.hhs.texas.gov/services/aging/long-term-care-living/texas-health-information-counseling-advocacy-program",
      "ship_phone": "800-252-9240"
    },
    "medicaid": {
      "agency_name": "Texas Health and Human Services Commission (Texas Medicaid)",
      "agency_url": "https://www.hhs.texas.gov/services/health/medicaid-chip",
      "agency_phone": "877-541-7905",
      "managed_care_ombudsman": {
        "name": "Texas HHS Office of the Ombudsman - Managed Care Assistance",
        "phone": "866-566-8989",
        "url": "https://www.hhs.texas.gov/contact/complaints-appeals/hhs-office-ombudsman/ombudsman-managed-care-help"
      }
    },
    "external_review": {
      "available": true,
      "info_url": "https://www.tdi.texas.gov/health/irhealthreq.html"
    },
    "additional_resources": [
      {
        "name": "Texas RioGrande Legal Aid",
        "url": "https://www.trla.org/",
        "description": "Free legal services in South and West Texas"
      },
      {
        "name": "Lone Star Legal Aid",
        "url": "https://www.lonestarlegal.org/",
        "description": "Free legal services in East Texas"
      },
      {
        "name": "Every Texan",
        "url": "https://everytexan.org/",
        "description": "Health care policy research and consumer advocacy"
      }
    ]
  },
  "utah": {
    "slug": "utah",
    "name": "Utah",
    "abbreviation": "UT",
    "insurance_department": {
      "name": "Utah Insurance Department",
      "url": "https://insurance.utah.gov/",
      "phone": "801-538-3800",
      "consumer_line": "800-439-3805",
      "complaint_url": "https://insurance.utah.gov/consumer/file-complaint"
    },
    "consumer_assistance": {
      "cap_name": "Utah Insurance Department Consumer Services",
      "cap_url": "https://insurance.utah.gov/consumer",
      "cap_phone": "800-439-3805",
      "ship_name": "Utah State Health Insurance Assistance Program (SHIP)",
      "ship_url": "https://daas.utah.gov/seniors/utah-ship/",
      "ship_phone": "800-541-7735"
    },
    "medicaid": {
      "agency_name": "Utah Department of Health and Human Services (Utah Medicaid)",
      "agency_url": "https://medicaid.utah.gov/",
      "agency_phone": "800-662-9651",
      "managed_care_ombudsman": null
    },
    "external_review": {
      "available": true,
      "info_url": "https://insurance.utah.gov/consumer/health-insurance/external-review"
    },
    "additional_resources": [
      {
        "name": "Utah Legal Services",
        "url": "https://www.utahlegalservices.org/",
        "description": "Free civil legal services for eligible Utahns"
      }
    ]
  },
  "vermont": {
    "slug": "vermont",
    "name": "Vermont",
    "abbreviation": "VT",
    "insurance_department": {
      "name": "Vermont Department of Financial Regulation - Insurance Division",
      "url": "https://dfr.vermont.gov/insurance",
      "phone": "802-828-3301",
      "consumer_line": "800-964-1784",
      "complaint_url": "https://dfr.vermont.gov/insurance/consumers/file-complaint"
    },
    "consumer_assistance": {
      "cap_name": "Vermont Health Care Advocate",
      "cap_url": "https://vtlawhelp.org/health",
      "cap_phone": "800-917-7787",
      "ship_name": "Vermont State Health Insurance Assistance Program (SHIP)",
      "ship_url": "https://asd.vermont.gov/services/vermont-ship",
      "ship_phone": "800-642-5119"
    },
    "medicaid": {
      "agency_name": "Department of Vermont Health Access (Green Mountain Care/Vermont Medicaid)",
      "agency_url": "https://dvha.vermont.gov/",
      "agency_phone": "800-250-8427",
      "managed_care_ombudsman": null
    },
    "external_review": {
      "available": true,
      "info_url": "https://dfr.vermont.gov/insurance/consumers/health-insurance/external-appeal"
    },
    "additional_resources": [
      {
        "name": "Vermont Legal Aid",
        "url": "https://www.vtlegalaid.org/",
        "description": "Free legal services for eligible Vermonters"
      },
      {
        "name": "Office of the Health Care Advocate",
        "url": "https://vtlawhelp.org/health",
        "description": "Free help with health insurance issues"
      }
    ]
  },
  "virginia": {
    "slug": "virginia",
    "name": "Virginia",
    "abbreviation": "VA",
    "insurance_department": {
      "name": "Virginia State Corporation Commission - Bureau of Insurance",
      "url": "https://www.scc.virginia.gov/pages/Bureau-of-Insurance",
      "phone": "804-371-9741",
      "consumer_line": "877-310-6560",
      "complaint_url": "https://www.scc.virginia.gov/pages/File-a-Complaint-About-Insurance"
    },
    "consumer_assistance": {
      "cap_name": "Virginia Bureau of Insurance Consumer Services",
      "cap_url": "https://www.scc.virginia.gov/pages/Consumer-Services",
      "cap_phone": "877-310-6560",
      "ship_name": "Virginia Insurance Counseling and Assistance Program (VICAP)",
      "ship_url": "https://www.vda.virginia.gov/vicap.htm",
      "ship_phone": "800-552-3402"
    },
    "medicaid": {
      "agency_name": "Virginia Department of Medical Assistance Services (Virginia Medicaid)",
      "agency_url": "https://www.dmas.virginia.gov/",
      "agency_phone": "804-786-6145",
      "managed_care_ombudsman": {
        "name": "Virginia Medicaid Member Services",
        "phone": "800-643-2273",
        "url": "https://www.dmas.virginia.gov/"
      }
    },
    "external_review": {
      "available": true,
      "info_url": "https://www.scc.virginia.gov/pages/External-Review"
    },
    "additional_resources": [
      {
        "name": "Legal Aid Justice Center",
        "url": "https://www.justice4all.org/",
        "description": "Free legal services for low-income Virginians"
      },
      {
        "name": "Virginia Poverty Law Center",
        "url": "https://vplc.org/",
        "description": "Health coverage advocacy and resources"
      }
    ]
  },
  "washington": {
    "slug": "washington",
    "name": "Washington",
    "abbreviation": "WA",
    "insurance_department": {
      "name": "Washington State Office of the Insurance Commissioner",
      "url": "https://www.insurance.wa.gov/",
      "phone": "360-725-7000",
      "consumer_line": "800-562-6900",
      "complaint_url": "https://www.insurance.wa.gov/file-complaint-or-check-your-complaint-status"
    },
    "consumer_assistance": {
      "cap_name": "Washington Statewide Health Insurance Benefits Advisors (SHIBA)",
      "cap_url": "https://www.insurance.wa.gov/about-shiba",
      "cap_phone": "800-562-6900",
      "ship_name": "Statewide Health Insurance Benefits Advisors (SHIBA)",
      "ship_url": "https://www.insurance.wa.gov/about-shiba",
      "ship_phone": "800-562-6900"
    },
    "medicaid": {
      "agency_name": "Washington Health Care Authority (Apple Health)",
      "agency_url": "https://www.hca.wa.gov/",
      "agency_phone": "800-562-3022",
      "managed_care_ombudsman": {
        "name": "Washington Apple Health Client Services",
        "phone": "800-562-3022",
        "url": "https://www.hca.wa.gov/health-care-services-supports/apple-health-medicaid-coverage"
      }
    },
    "external_review": {
      "available": true,
      "info_url": "https://www.insurance.wa.gov/independent-review-organizations-iros"
    },
    "additional_resources": [
      {
        "name": "Northwest Justice Project",
        "url": "https://nwjustice.org/",
        "description": "Free legal services for low-income Washingtonians"
      },
      {
        "name": "CLEAR Hotline",
        "url": "https://nwjustice.org/get-legal-help",
        "description": "Legal intake line: 888-201-1014"
      }
    ]
  },
  "west-virginia": {
    "slug": "west-virginia",
    "name": "West Virginia",
    "abbreviation": "WV",
    "insurance_department": {
      "name": "West Virginia Offices of the Insurance Commissioner",
      "url": "https://www.wvinsurance.gov/",
      "phone": "304-558-3386",
      "consumer_line": "888-879-9842",
      "complaint_url": "https://www.wvinsurance.gov/Consumers/File-A-Complaint"
    },
    "consumer_assistance": {
      "cap_name": "West Virginia Insurance Commission Consumer Services",
      "cap_url": "https://www.wvinsurance.gov/Consumers",
      "cap_phone": "888-879-9842",
      "ship_name": "West Virginia State Health Insurance Assistance Program (SHIP)",
      "ship_url": "https://www.wvship.org/",
      "ship_phone": "877-987-4463"
    },
    "medicaid": {
      "agency_name": "West Virginia Department of Human Services - Bureau for Medical Services",
      "agency_url": "https://dhhr.wv.gov/bms/Pages/default.aspx",
      "agency_phone": "800-642-8589",
      "managed_care_ombudsman": null
    },
    "external_review": {
      "available": true,
      "info_url": "https://www.wvinsurance.gov/Consumers/External-Review"
    },
    "additional_resources": [
      {
        "name": "Legal Aid of West Virginia",
        "url": "https://legalaidwv.org/",
        "description": "Free civil legal services for eligible West Virginians"
      }
    ]
  },
  "wisconsin": {
    "slug": "wisconsin",
    "name": "Wisconsin",
    "abbreviation": "WI",
    "insurance_department": {
      "name": "Wisconsin Office of the Commissioner of Insurance",
      "url": "https://oci.wi.gov/",
      "phone": "608-266-3585",
      "consumer_line": "800-236-8517",
      "complaint_url": "https://oci.wi.gov/Pages/Consumers/FileAComplaint.aspx"
    },
    "consumer_assistance": {
      "cap_name": "Wisconsin Office of the Commissioner of Insurance Consumer Services",
      "cap_url": "https://oci.wi.gov/Pages/Consumers/Consumers.aspx",
      "cap_phone": "800-236-8517",
      "ship_name": "Wisconsin Board on Aging and Long-Term Care (BOALTC) - Medigap Helpline",
      "ship_url": "https://longtermcare.wi.gov/",
      "ship_phone": "800-242-1060"
    },
    "medicaid": {
      "agency_name": "Wisconsin Department of Health Services (BadgerCare Plus)",
      "agency_url": "https://www.dhs.wisconsin.gov/forwardhealth/index.htm",
      "agency_phone": "800-362-3002",
      "managed_care_ombudsman": {
        "name": "Wisconsin Board on Aging and Long-Term Care Ombudsman",
        "phone": "800-815-0015",
        "url": "https://longtermcare.wi.gov/"
      }
    },
    "external_review": {
      "available": true,
      "info_url": "https://oci.wi.gov/Pages/Consumers/IndependentReview.aspx"
    },
    "additional_resources": [
      {
        "name": "Legal Action of Wisconsin",
        "url": "https://www.legalaction.org/",
        "description": "Free legal services for low-income Wisconsinites"
      },
      {
        "name": "ABC for Health",
        "url": "https://www.safetyweb.org/",
        "description": "Health benefits counseling and advocacy"
      }
    ]
  },
  "wyoming": {
    "slug": "wyoming",
    "name": "Wyoming",
    "abbreviation": "WY",
    "insurance_department": {
      "name": "Wyoming Department of Insurance",
      "url": "https://doi.wyo.gov/",
      "phone": "307-777-7401",
      "consumer_line": "800-438-5768",
      "complaint_url": "https://doi.wyo.gov/consumers/file-a-complaint"
    },
    "consumer_assistance": {
      "cap_name": "Wyoming Department of Insurance Consumer Assistance",
      "cap_url": "https://doi.wyo.gov/consumers",
      "cap_phone": "800-438-5768",
      "ship_name": "Wyoming State Health Insurance Information Program (WSHIP)",
      "ship_url": "https://health.wyo.gov/aging/wyshiip/",
      "ship_phone": "800-856-4398"
    },
    "medicaid": {
      "agency_name": "Wyoming Department of Health (Wyoming Medicaid)",
      "agency_url": "https://health.wyo.gov/healthcarefin/medicaid/",
      "agency_phone": "866-571-0944",
      "managed_care_ombudsman": null
    },
    "external_review": {
      "available": true,
      "info_url": "https://doi.wyo.gov/consumers/health-insurance"
    },
    "additional_resources": [
      {
        "name": "Legal Aid of Wyoming",
        "url": "https://www.lawyoming.org/",
        "description": "Free civil legal services for eligible Wyoming residents"
      },
      {
        "name": "Equal Justice Wyoming",
        "url": "https://www.wyocourts.gov/legal-help/",
        "description": "Legal resources and referrals"
      }
    ]
  }
}<|MERGE_RESOLUTION|>--- conflicted
+++ resolved
@@ -631,11 +631,7 @@
       "managed_care_ombudsman": {
         "name": "Illinois Medicaid Managed Care Ombudsman",
         "phone": "877-912-8880",
-<<<<<<< HEAD
-        "url": "https://hfs.illinois.gov/medicalclients/managedcare.html"
-=======
-        "url": "https://hfs.illinois.gov/"
->>>>>>> cef2669b
+        "url": "https://ilaging.illinois.gov/programs/ltcombudsman/the-home-care-ombudsman-program.html"
       }
     },
     "external_review": {
