--- conflicted
+++ resolved
@@ -190,11 +190,7 @@
   initialMessage?: string;
 }
 
-<<<<<<< HEAD
-const ChatInterface: React.FC<ChatInterfaceProps> = ({ defaultProcedure, defaultCondition, medicare, micrositeSlug }) => {
-=======
-const ChatInterface: React.FC<ChatInterfaceProps> = ({ defaultProcedure, defaultCondition, micrositeSlug, initialMessage }) => {
->>>>>>> 48b71e09
+const ChatInterface: React.FC<ChatInterfaceProps> = ({ defaultProcedure, defaultCondition, medicare, micrositeSlug, initialMessage }) => {
   // State for our chat interface
   const [state, setState] = useState<ChatState>({
     messages: [],
@@ -1132,16 +1128,13 @@
     const root = createRoot(chatRoot);
     root.render(
       <MantineProvider>
-<<<<<<< HEAD
-        <ChatInterface defaultProcedure={defaultProcedure} defaultCondition={defaultCondition} medicare={medicare} micrositeSlug={micrositeSlug} />
-=======
         <ChatInterface 
           defaultProcedure={defaultProcedure} 
-          defaultCondition={defaultCondition} 
+          defaultCondition={defaultCondition}
+          medicare={medicare}
           micrositeSlug={micrositeSlug}
           initialMessage={initialMessage}
         />
->>>>>>> 48b71e09
       </MantineProvider>,
     );
   } else {
