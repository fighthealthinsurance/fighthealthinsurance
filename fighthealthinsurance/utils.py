--- conflicted
+++ resolved
@@ -49,12 +49,7 @@
 
 
 def send_fallback_email(subject: str, template_name: str, context, to_email: str):
-<<<<<<< HEAD
-    """Send an email with both text and HTML fallback.
-    
-    Note: We expect our SMTP server to accept emails reliably.
-    If email sending fails, we raise an exception instead of suppressing errors.
-    """
+    """Send an email with both text and HTML fallback."""
     try:
         if not to_email:
             raise ValidationError("Recipient email is required.")
@@ -62,28 +57,29 @@
         if to_email.endswith("-fake@fighthealthinsurance.com"):
             return
 
-        # Render email templates
+        # First, render the plain text content if present
         text_content = render_to_string(f"emails/{template_name}.txt", context=context).strip()
+        # Secondly, render the HTML content if present
         html_content = render_to_string(f"emails/{template_name}.html", context=context).strip()
 
         # Ensure there's at least one valid content type
         if not text_content and not html_content:
             raise ValidationError("Both text and HTML templates are empty.")
 
-        # Create email instance
+        # Then, create a multipart email instance.
         msg = EmailMultiAlternatives(
             subject,
             text_content,
-            settings.EMAIL_HOST_USER,
-            [to_email],
+            settings.DEFAULT_FROM_EMAIL,
+            to=[to_email],
             bcc=settings.BCC_EMAILS,
         )
-
-        # Attach HTML content if available
-        if html_content:
-            msg.attach_alternative(html_content, "text/html")
-
+        logger.debug(f"Sending email to {to_email} with subject {subject}")
+
+        # Lastly, attach the HTML content to the email instance and send.
+        msg.attach_alternative(html_content, "text/html")
         msg.send()
+        
         logger.info(f"Verification email successfully sent to {to_email}")
 
     except BadHeaderError as e:
@@ -101,35 +97,6 @@
     except Exception as e:
         logger.error(f"Unexpected error while sending email to {to_email}: {e}", exc_info=True)
         raise
-=======
-    if to_email.endswith("-fake@fighthealthinsurance.com"):
-        return
-    # First, render the plain text content if present
-    text_content = render_to_string(
-        f"emails/{template_name}.txt",
-        context=context,
-    )
-
-    # Secondly, render the HTML content if present
-    html_content = render_to_string(
-        f"emails/{template_name}.html",
-        context=context,
-    )
-    # Then, create a multipart email instance.
-    msg = EmailMultiAlternatives(
-        subject,
-        text_content,
-        settings.DEFAULT_FROM_EMAIL,
-        to=[to_email],
-        bcc=settings.BCC_EMAILS,
-    )
-    logger.debug(f"Sending email to {to_email} with subject {subject}")
-
-    # Lastly, attach the HTML content to the email instance and send.
-    msg.attach_alternative(html_content, "text/html")
-    msg.send()
-
->>>>>>> ee0c222b
 
 async def check_call(cmd, max_retries=0, **kwargs):
     logger.debug(f"Running: {cmd}")
