from django.core.mail import EmailMultiAlternatives, BadHeaderError
from django.template.loader import render_to_string
from django.conf import settings

import asyncstdlib
import asyncio
from inspect import isabstract
import concurrent
import os
import re
import threading
from concurrent.futures import Future, ThreadPoolExecutor
from functools import reduce
from typing import (
    AsyncIterator,
    Iterator,
    List,
    Optional,
    TypeVar,
    Awaitable,
    Callable,
    Any,
    Generic,
    Dict,
    Tuple,
    Coroutine,
    Sequence,
    Union,
    cast,
    AsyncGenerator,
)
from uuid import UUID
from subprocess import CalledProcessError
from loguru import logger

import requests
from metapub import PubMedFetcher
from requests.exceptions import RequestException
from markdown_strings import esc_format
from django.core.exceptions import ValidationError, ImproperlyConfigured
from smtplib import SMTPException

from fighthealthinsurance.env_utils import *

pubmed_fetcher = PubMedFetcher()

U = TypeVar("U")
T = TypeVar("T")

background_tasks: set[asyncio.Task[Any]] = set()

flat_map = lambda f, xs: reduce(lambda a, b: a + b, map(f, xs))

# Some pages return 200 where it should be 404 :(
common_bad_result = [
    "The page you are trying to reach is not available. Please check the URL and try again.",
    "The requested article is not currently available on this site.",
]

maybe_bad_url_endings = re.compile("^(.*)[\\.\\:\\;\\,\\?\\>]+$")


def is_convertible_to_int(s):
    try:
        int(s)
        return True
    except ValueError:
        return False


def send_fallback_email(subject: str, template_name: str, context, to_email: str):
<<<<<<< HEAD
    """Send an email with both text and HTML fallback."""
    try:
        if not to_email:
            raise ValidationError("Recipient email is required.")
        
        if to_email.endswith("-fake@fighthealthinsurance.com"):
            return

        # First, render the plain text content if present
        text_content = render_to_string(f"emails/{template_name}.txt", context=context).strip()
        # Secondly, render the HTML content if present
        html_content = render_to_string(f"emails/{template_name}.html", context=context).strip()

        # Ensure there's at least one valid content type
        if not text_content and not html_content:
            raise ValidationError("Both text and HTML templates are empty.")

        # Then, create a multipart email instance.
        msg = EmailMultiAlternatives(
            subject,
            text_content,
            settings.DEFAULT_FROM_EMAIL,
            to=[to_email],
            bcc=settings.BCC_EMAILS,
        )
        logger.debug(f"Sending email to {to_email} with subject {subject}")

        # Lastly, attach the HTML content to the email instance and send.
        msg.attach_alternative(html_content, "text/html")
        msg.send()
        
        logger.info(f"Verification email successfully sent to {to_email}")

    except BadHeaderError as e:
        logger.error("Invalid email header detected.")
        raise

    except SMTPException as e:
        logger.error(f"SMTP error while sending email to {to_email}: {e}")
        raise

    except ImproperlyConfigured as e:
        logger.error(f"Email settings misconfigured: {e}")
        raise

    except Exception as e:
        logger.error(f"Unexpected error while sending email to {to_email}: {e}", exc_info=True)
        raise
=======
    if to_email.endswith("-fake@fighthealthinsurance.com"):
        return
    # First, render the plain text content if present
    text_content = render_to_string(
        f"emails/{template_name}.txt",
        context=context,
    )

    # Secondly, render the HTML content if present
    html_content = render_to_string(
        f"emails/{template_name}.html",
        context=context,
    )
    # Then, create a multipart email instance.
    msg = EmailMultiAlternatives(
        subject,
        text_content,
        settings.DEFAULT_FROM_EMAIL,
        to=[to_email],
    )
    logger.debug(f"Sending email to {to_email} with subject {subject}")

    # Lastly, attach the HTML content to the email instance and send.
    msg.attach_alternative(html_content, "text/html")
    msg.send()
    try:
        second_msg = EmailMultiAlternatives(
            subject + " -- " + to_email,
            text_content,
            settings.DEFAULT_FROM_EMAIL,
            to=settings.BCC_EMAILS,
        )
        second_msg.attach_alternative(html_content, "text/html")
        second_msg.send()
    except Exception as e:
        logger.error(f"Error sending email to BCC: {e}")
        pass

>>>>>>> 4de4a759

async def check_call(cmd, max_retries=0, **kwargs):
    logger.debug(f"Running: {cmd}")
    process = await asyncio.create_subprocess_exec(
        *cmd, **kwargs, stdout=asyncio.subprocess.PIPE, stderr=asyncio.subprocess.PIPE
    )
    return_code = await process.wait()
    if return_code != 0:
        if max_retries < 1:
            raise CalledProcessError(return_code, cmd)
        else:
            logger.debug(f"Retrying {cmd}")
            return await check_call(cmd, max_retries=max_retries - 1, **kwargs)
    else:
        logger.debug(f"Success {cmd}")


def markdown_escape(string: Optional[str]) -> str:
    if string is None:
        return ""
    result: str = esc_format(string, esc=True)
    return result


def sekret_gen():
    return str(UUID(bytes=os.urandom(16), version=4))


class UnwrapIterator(Iterator[T]):
    def __init__(self, iterators: Iterator[Iterator[T]]):
        self.iterators = iterators
        self.head: Optional[Iterator[T]] = None

    def __next__(self) -> T:
        if self.head is None:
            self.head = self.iterators.__next__()
        try:
            return self.head.__next__()
        except StopIteration:
            self.head = None
            return self.__next__()


def as_available_nested(futures: List[Future[Iterator[U]]]) -> Iterator[U]:
    iterators = as_available(futures)
    return UnwrapIterator(iterators)


def as_available(futures: List[Future[U]]) -> Iterator[U]:
    def complete(f: Future[U]) -> U:
        r = f.result()
        return r

    return map(complete, concurrent.futures.as_completed(futures))


def all_subclasses(cls: type[U]) -> set[type[U]]:
    return set(cls.__subclasses__()).union(
        [s for c in cls.__subclasses__() for s in all_subclasses(c)]
    )


def all_concrete_subclasses(cls: type[U]):
    return [c for c in all_subclasses(cls) if not isabstract(c)]


# I'm lazy and we only work with strings right now.


def interleave_iterator_for_keep_alive(
    iterator: AsyncIterator[str], timeout: int = 45
) -> AsyncIterator[str]:
    return asyncstdlib.iter(
        _interleave_iterator_for_keep_alive(iterator, timeout=timeout)
    )


async def _interleave_iterator_for_keep_alive(
    iterator: AsyncIterator[str], timeout: int = 45
) -> AsyncIterator[str]:
    """Interliave executor with some "" for keep alive.
    We add a "" ahead and behind along with every 45 seconds"""
    yield ""
    await asyncio.sleep(0)
    # Keep track of the next elem pointer
    c = None
    while True:
        try:
            if c is None:
                # Keep wait_for from cancelling it
                c = asyncio.shield(iterator.__anext__())
            await asyncio.sleep(0)
            yield ""
            # Use asyncio.wait_for to handle timeout for fetching record
            record = await asyncio.wait_for(c, timeout)
            # Success, we can clear the next elem pointer
            c = None
            yield record
            await asyncio.sleep(0)
            yield ""
        except asyncio.TimeoutError:
            yield ""
            continue
        except StopAsyncIteration:
            # Break the loop if iteration is complete
            break


async def fire_and_forget_in_new_threadpool(task: Coroutine) -> None:
    """
    Runs an async task in a new threadpool executor.
    Fire-and-forget style with no return value.

    Args:
        task: The async task to run
    """
    logger.debug("Starting fire and forget task {task}")

    def run_async_task() -> None:
        loop = asyncio.new_event_loop()
        asyncio.set_event_loop(loop)
        try:
            loop.run_until_complete(task)
        except Exception as e:
            logger.opt(exception=True).warning(
                f"Exception in fire_and_forget task: {e}"
            )
        finally:
            loop.close()
            logger.debug(f"Task {task} finished")

    # Create and start a thread that will run the task in its own loop
    thread = threading.Thread(target=run_async_task)
    thread.daemon = True  # Thread will exit when main thread exits
    thread.start()
    logger.debug("Task started good bye :p")
    return


async def best_within_timelimit(
    tasks: Sequence[Awaitable[Optional[T]]],
    score_fn: Callable[[Optional[T], Awaitable[Optional[T]]], float],
    timeout: float,
) -> Optional[T]:
    """
    Runs a list of async tasks concurrently.
    Returns the best result (per score_fn) that completes before timeout.
    Ignores late results.

    Args:
        tasks: List of awaitable tasks that return results of type T
        score_fn: Function to score each result (higher is better), takes both the result and its awaitable
        timeout: Maximum time to wait (seconds)

    Returns:
        The best result according to score_fn, or None if no tasks complete in time
    """
    if not tasks:
        return None

    # Create task objects with Future results and wrap them
    original_to_task: Dict[asyncio.Task[Optional[T]], Awaitable[Optional[T]]] = {}
    wrapped_tasks: List[asyncio.Task[Optional[T]]] = []

    for task in tasks:
        # Cast the awaitable to a coroutine to satisfy mypy
        coroutine: Coroutine[Any, Any, Optional[T]] = cast(
            Coroutine[Any, Any, Optional[T]], task
        )
        wrapped: asyncio.Task[Optional[T]] = asyncio.create_task(coroutine)
        wrapped_tasks.append(wrapped)
        original_to_task[wrapped] = task

    # Wait for either all tasks or the timeout
    done, pending = await asyncio.wait(
        wrapped_tasks, timeout=timeout, return_when=asyncio.ALL_COMPLETED
    )

    # Cancel any pending tasks
    for task in pending:
        task.cancel()

    # Find the best result from completed tasks
    best_result: Optional[T] = None
    best_score = float("-inf")  # Start with negative infinity for comparison

    for task in done:
        try:
            result = await task  # Get task result
            original_task = original_to_task[task]
            score = score_fn(result, original_task)
            if score > best_score:
                best_score = score
                best_result = result
        except Exception as e:
            logger.opt(exception=True).warning(
                f"Task error in best_within_timelimit: {e}"
            )
            continue

    return best_result


async def best_within_timelimit_static(
    task_scores: Dict[Awaitable[Optional[T]], float], timeout: float
) -> Optional[T]:
    """
    A simplified version of best_within_timelimit where scores are provided in advance.

    Args:
        task_scores: Dictionary mapping awaitable tasks to their static scores
        timeout: Maximum time to wait (seconds)

    Returns:
        The result from the highest-scored task that completes within the timeout
    """
    if not task_scores:
        return None

    # Extract tasks and create a static scoring function
    tasks: Sequence[Awaitable[Optional[T]]] = list(task_scores.keys())

    def static_score_fn(result: Optional[T], task: Awaitable[Optional[T]]) -> float:
        return task_scores.get(task, float("-inf"))

    # Delegate to the main implementation
    return await best_within_timelimit(tasks, static_score_fn, timeout)


# Possible future TODO: Add a grace period after required to finish some optional tasks
async def execute_critical_optional_fireandforget(
    required: Sequence[Coroutine[Any, Any, T]],
    optional: Sequence[Coroutine[Any, Any, T]],
    fire_and_forget: Sequence[Coroutine] = [],
    done_record: Optional[T] = None,
) -> AsyncIterator[T]:
    """
    Kicks off all tasks at once.
    Waits only for required tasks to finish; cancels optional after those finish.
    fire_and_forget tasks run in the background without blocking.

    Args:
        critical: Sequence of critical awaitable tasks that must complete
        optional: Sequence of optional awaitable tasks that may be canceled
        fire_and_forget: Sequence of awaitable tasks that should run in the background in another thread

    Returns:
        Async iterator of the values as finished
    """
    # Start fire and forget tasks
    for fftask in fire_and_forget:
        await fire_and_forget_in_new_threadpool(fftask)

    # We create both sets of tasks at the same time since they're mostly independent and having
    # the optional ones running at the same time gives us a chance to get more done.
    required_tasks: List[asyncio.Task[T]] = [asyncio.create_task(t) for t in required]
    optional_tasks: List[asyncio.Task[T]] = [asyncio.create_task(t) for t in optional]
    all_tasks: List[asyncio.Task[T]] = required_tasks + optional_tasks

    required_set = set(required_tasks)
    required_tasks_finished = 0
    # First, execute required tasks (no timeout)
    try:
        for task in asyncio.as_completed(all_tasks):
            if task in required_set:
                required_tasks_finished += 1
            result: T = await task
            # Yield each result immediately for streaming
            yield result
            if required_tasks_finished >= len(required):
                logger.debug("All done with required tasks")
                break
    finally:
        for t in optional_tasks:
            if not t.done():
                t.cancel()
        await asyncio.gather(*optional_tasks, return_exceptions=True)
    if done_record:
        yield done_record<|MERGE_RESOLUTION|>--- conflicted
+++ resolved
@@ -69,7 +69,6 @@
 
 
 def send_fallback_email(subject: str, template_name: str, context, to_email: str):
-<<<<<<< HEAD
     """Send an email with both text and HTML fallback."""
     try:
         if not to_email:
@@ -79,9 +78,15 @@
             return
 
         # First, render the plain text content if present
-        text_content = render_to_string(f"emails/{template_name}.txt", context=context).strip()
+        text_content = render_to_string(
+            f"emails/{template_name}.txt",
+            context=context,
+        )
         # Secondly, render the HTML content if present
-        html_content = render_to_string(f"emails/{template_name}.html", context=context).strip()
+        html_content = render_to_string(
+            f"emails/{template_name}.html",
+            context=context,
+        )
 
         # Ensure there's at least one valid content type
         if not text_content and not html_content:
@@ -93,7 +98,6 @@
             text_content,
             settings.DEFAULT_FROM_EMAIL,
             to=[to_email],
-            bcc=settings.BCC_EMAILS,
         )
         logger.debug(f"Sending email to {to_email} with subject {subject}")
 
@@ -102,6 +106,19 @@
         msg.send()
         
         logger.info(f"Verification email successfully sent to {to_email}")
+        
+        try:
+            second_msg = EmailMultiAlternatives(
+                subject + " -- " + to_email,
+                text_content,
+                settings.DEFAULT_FROM_EMAIL,
+                to=settings.BCC_EMAILS,
+            )
+            second_msg.attach_alternative(html_content, "text/html")
+            second_msg.send()
+        except Exception as e:
+            logger.error(f"Error sending email to BCC: {e}")
+            raise
 
     except BadHeaderError as e:
         logger.error("Invalid email header detected.")
@@ -118,46 +135,6 @@
     except Exception as e:
         logger.error(f"Unexpected error while sending email to {to_email}: {e}", exc_info=True)
         raise
-=======
-    if to_email.endswith("-fake@fighthealthinsurance.com"):
-        return
-    # First, render the plain text content if present
-    text_content = render_to_string(
-        f"emails/{template_name}.txt",
-        context=context,
-    )
-
-    # Secondly, render the HTML content if present
-    html_content = render_to_string(
-        f"emails/{template_name}.html",
-        context=context,
-    )
-    # Then, create a multipart email instance.
-    msg = EmailMultiAlternatives(
-        subject,
-        text_content,
-        settings.DEFAULT_FROM_EMAIL,
-        to=[to_email],
-    )
-    logger.debug(f"Sending email to {to_email} with subject {subject}")
-
-    # Lastly, attach the HTML content to the email instance and send.
-    msg.attach_alternative(html_content, "text/html")
-    msg.send()
-    try:
-        second_msg = EmailMultiAlternatives(
-            subject + " -- " + to_email,
-            text_content,
-            settings.DEFAULT_FROM_EMAIL,
-            to=settings.BCC_EMAILS,
-        )
-        second_msg.attach_alternative(html_content, "text/html")
-        second_msg.send()
-    except Exception as e:
-        logger.error(f"Error sending email to BCC: {e}")
-        pass
-
->>>>>>> 4de4a759
 
 async def check_call(cmd, max_retries=0, **kwargs):
     logger.debug(f"Running: {cmd}")
