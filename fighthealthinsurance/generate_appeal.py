--- conflicted
+++ resolved
@@ -441,7 +441,6 @@
                 "Only use 'I' to refer to the provider and talk about my patient or the patient."
                 "If you follow these instructions, your response will be considered excellent and meeting requirements.\n"
                 "Good phrases and approaches that lead to winning appeals:\n"
-<<<<<<< HEAD
                 "was recommended for the patient\n"
                 "The patient has been experiencing\n"
                 "the patient's pain\n"
@@ -461,23 +460,6 @@
                 "GOOD EXAMPLE: I am writing to respectfully appeal the denial of coverage for [insert procedure] for my patient, [insert patient's name].\n"
                 f"{sign_off}" +
                 "Thank you for following these instructions.\n"
-=======
-                "- was recommended for the patient\n"
-                "- The patient has been experiencing\n"
-                "- the patient's pain\n"
-                "- I am writing to respectfully appeal ... for a procedure that I recommended\n"
-                "- the patient's health\n"
-                "- the patient's condition\n"
-                "- as the provider\n"
-                "- the patient is experiencing\n"
-                "- Any language that makes it clear the letter is written by the doctor or healthcare professional about the patient.\n\n"
-                "- Write from your perspective as the healthcare professional, using 'I' for yourself and referring to the patient in the third person (e.g., 'the patient,' 'they').\n"
-                "Forbidden phrases: 'I have been recommended', 'I have been experiencing', 'my pain', 'I am writing to respectfully appeal ... for a procedure that I have been recommended', 'I am deeply concerned', 'my health', 'my condition', 'as a patient', or any language that implies the letter is written by the patient.\n"
-                "GOOD EXAMPLE: 'As the treating physician, I am writing to appeal the denial of coverage for my patient.'\n"
-                "GOOD EXAMPLE: 'As the medical professional overseeing this patient’s care, I am appealing the denial of coverage.'\n"
-                "BAD EXAMPLE (DO NOT DO THIS): 'I am writing to appeal the denial of coverage for a procedure that I have been recommended by my treating physician.'\n"
-                f"{sign_off}" + "Thank you for following these instructions.\n"
->>>>>>> c4221984
             )
         if qa_context is not None and qa_context != "" and qa_context != "UNKNOWN":
             base = f"{base}. You should try and incorporate the following context into your appeal: {qa_context}."
