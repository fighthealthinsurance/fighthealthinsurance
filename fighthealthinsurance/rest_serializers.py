from django import forms
from django.urls import reverse

from drf_braces.serializers.form_serializer import (
    FormSerializer,
)
from fighthealthinsurance import forms as core_forms
from fighthealthinsurance.models import (
    Appeal,
    DenialTypes,
    MailingListSubscriber,
    ProposedAppeal,
    AppealAttachment,
)
from rest_framework import serializers


# Common
class StringListField(serializers.ListField):
    child = serializers.CharField()


class DictionaryListField(serializers.ListField):
    child = serializers.DictField(child=serializers.CharField())


# Common View Logic Results
class NextStepInfoSerizableSerializer(serializers.Serializer):
    outside_help_details = StringListField()
    combined_form = DictionaryListField()
    semi_sekret = serializers.CharField()


class DenialTypesSerializer(serializers.ModelSerializer):
    class Meta:
        model = DenialTypes
        fields = ["id", "name"]


class ChooseAppealRequestSerializer(serializers.Serializer):
    generated_appeal_text = serializers.CharField()
    editted_appeal_text = serializers.CharField()
    denial_id = serializers.CharField()


class DenialTypesListField(serializers.ListField):
    child = DenialTypesSerializer()


class DenialResponseInfoSerializer(serializers.Serializer):
    selected_denial_type = DenialTypesListField()
    all_denial_types = DenialTypesListField()
    denial_id = serializers.CharField()
    appeal_id = serializers.CharField(required=False)
    your_state = serializers.CharField(required=False)
    procedure = serializers.CharField()
    diagnosis = serializers.CharField()
    semi_sekret = serializers.CharField()
    fax_number = serializers.CharField(required=False)


# Forms
class DeleteDataFormSerializer(FormSerializer):
    class Meta(object):
        form = core_forms.DeleteDataForm


class ShareAppealFormSerializer(FormSerializer):
    class Meta(object):
        form = core_forms.ShareAppealForm


class ChooseAppealFormSerializer(FormSerializer):
    class Meta(object):
        form = core_forms.ChooseAppealForm


class DenialFormSerializer(FormSerializer):
    class Meta(object):
        form = core_forms.DenialForm
        exclude = ("plan_documents",)


class PostInferedFormSerializer(FormSerializer):
    class Meta(object):
        form = core_forms.PostInferedForm


class FollowUpFormSerializer(FormSerializer):
    class Meta(object):
        form = core_forms.FollowUpForm
        exclude = ("followup_documents",)
        field_mapping = {forms.UUIDField: serializers.CharField}


class QAResponsesSerializer(serializers.Serializer):
    denial_id = serializers.CharField()
    qa = serializers.DictField(child=serializers.CharField())


# Model serializers


class ProposedAppealSerializer(serializers.ModelSerializer):
    class Meta:
        model = ProposedAppeal


class AppealListRequestSerializer(serializers.Serializer):
    status_filter = serializers.ChoiceField(
        choices=[
            "pending",
            "submitted",
            "overdue",
            "denied",
            "approved",
            "in_progress",
            "all",
        ],
        required=False,
    )
    insurance_company_filter = serializers.CharField(required=False)
    procedure_filter = serializers.CharField(required=False)
    provider_filter = serializers.CharField(required=False)
    patient_filter = serializers.CharField(required=False)
    date_from = serializers.DateField(required=False)
    date_to = serializers.DateField(required=False)
    
    page = serializers.IntegerField(min_value=1, required=False, default=1)
    page_size = serializers.IntegerField(min_value=1, required=False, default=10)


class AppealSummarySerializer(serializers.ModelSerializer):
    status = serializers.SerializerMethodField()
    provider_name = serializers.SerializerMethodField()
    patient_name = serializers.SerializerMethodField()
    denial_reason = serializers.SerializerMethodField()

    class Meta:
        model = Appeal
        fields = [
            "uuid", 
            "status", 
            "response_text", 
            "response_date", 
            "pending",
            "provider_name",
            "patient_name",
            "insurance_company",
            "denial_reason",
            "created_at",
            "updated_at",
        ]

    def get_status(self, obj):
        if obj.pending_patient:
            return "pending patient"
        elif obj.pending_professional:
            return "pending professional"
        elif obj.sent:
            return "sent"
        else:
            return "unknown"

    def get_provider_name(self, obj):
        return obj.provider.get_full_name() if obj.provider else None

    def get_patient_name(self, obj):
        return obj.patient.get_full_name() if obj.patient else None

    def get_denial_reason(self, obj):
        return obj.denial.reason if obj.denial else None


class AppealDetailSerializer(serializers.ModelSerializer):
    appeal_pdf_url = serializers.SerializerMethodField()

    class Meta:
        model = Appeal
        fields = [
            "uuid",
            "status",
            "response_text",
            "response_date",
            "appeal_text",
            "appeal_pdf_url",
            "pending",
        ]

    def get_appeal_pdf_url(self, obj):
        # Generate a URL for downloading the appeal PDF
        if obj.appeal_pdf:
            # TODO: Use reverse here rather than hardcoding
            return reverse("appeal_file_view", kwargs={"appeal_uuid": obj.uuid})
        return None


class NotifyPatientRequestSerializer(serializers.Serializer):
    patient_id = serializers.IntegerField()
    include_provider = serializers.BooleanField(default=False)


class AppealFullSerializer(serializers.ModelSerializer):

    class Meta:
        model = Appeal
        exclude: list[str] = []


class AssembleAppealRequestSerializer(serializers.Serializer):
    denial_uuid = serializers.CharField(required=True)
    denial_id = serializers.CharField(required=True)
    completed_appeal_text = serializers.CharField(required=True)
    insurance_company = serializers.CharField(required=False)
    fax_phone = serializers.CharField(required=False)
    pubmed_articles_to_include = serializers.ListField(
        child=serializers.CharField(), required=False
    )
    include_provided_health_history = serializers.BooleanField(required=False)


class AssembleAppealResponseSerializer(serializers.Serializer):
    appeal_id = serializers.CharField(required=True)
    status = serializers.CharField(required=False)
    message = serializers.CharField(required=False)


class EmailVerifierSerializer(serializers.Serializer):
    email = serializers.EmailField()
    token = serializers.CharField()
    user_id = serializers.IntegerField()


# Mailing list


class MailingListSubscriberSerializer(serializers.ModelSerializer):
    class Meta:
        model = MailingListSubscriber
        fields = ["email", "name"]


class SendToUserSerializer(serializers.Serializer):
    appeal_id = serializers.IntegerField()
    professional_final_review = serializers.BooleanField()


class SendFax(serializers.Serializer):
    appeal_id = serializers.IntegerField(required=True)
    fax_number = serializers.CharField(required=False)


class InviteProviderSerializer(serializers.Serializer):
    professional_id = serializers.IntegerField(required=False)
    email = serializers.EmailField(required=False)

    def validate(self, data):
        if not data.get("professional_id") and not data.get("email"):
            raise serializers.ValidationError(
                "Either professional_id or email must be provided."
            )
        return data


<<<<<<< HEAD
class StatisticsSerializer(serializers.Serializer):
    current_total_appeals = serializers.IntegerField()
    current_success_rate = serializers.FloatField()
    current_total_tips = serializers.IntegerField()
    current_total_patients = serializers.IntegerField()
    
    previous_total_appeals = serializers.IntegerField()
    previous_success_rate = serializers.FloatField()
    previous_total_tips = serializers.IntegerField()
    previous_total_patients = serializers.IntegerField()
    
    period_start = serializers.DateTimeField()
    period_end = serializers.DateTimeField()


class SearchResultSerializer(serializers.Serializer):
    id = serializers.IntegerField()
    uuid = serializers.CharField()
    appeal_text = serializers.CharField()
    pending = serializers.BooleanField()
    sent = serializers.BooleanField()
    mod_date = serializers.DateField()
    has_response = serializers.BooleanField()
=======
class AppealAttachmentSerializer(serializers.ModelSerializer):
    class Meta:
        model = AppealAttachment
        fields = ["id", "filename", "mime_type", "created_at"]


class AppealAttachmentUploadSerializer(serializers.Serializer):
    appeal_id = serializers.IntegerField()
    file = serializers.FileField()
>>>>>>> 2c2467b8
<|MERGE_RESOLUTION|>--- conflicted
+++ resolved
@@ -262,7 +262,6 @@
         return data
 
 
-<<<<<<< HEAD
 class StatisticsSerializer(serializers.Serializer):
     current_total_appeals = serializers.IntegerField()
     current_success_rate = serializers.FloatField()
@@ -286,7 +285,7 @@
     sent = serializers.BooleanField()
     mod_date = serializers.DateField()
     has_response = serializers.BooleanField()
-=======
+
 class AppealAttachmentSerializer(serializers.ModelSerializer):
     class Meta:
         model = AppealAttachment
@@ -295,5 +294,4 @@
 
 class AppealAttachmentUploadSerializer(serializers.Serializer):
     appeal_id = serializers.IntegerField()
-    file = serializers.FileField()
->>>>>>> 2c2467b8
+    file = serializers.FileField()