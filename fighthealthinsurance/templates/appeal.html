{% extends 'base.html' %}
{% load static %}
{% block scriptmagic %}
<script type="module">
  import * as main from '{% static "js/dist/appeal.bundle.js" %}';
</script>
<script src="{% static 'js/pwyw.js' %}"></script>
{% endblock scriptmagic %}
{% block title %}
Fight Your Health Insurance Denial: Edit and send in your appeal
{% endblock title %}

{% block content %}
<div class="appeal-donate-wrapper" style="background-color: #f8f9fa; padding: 1.5rem; border-radius: 8px; margin: 1.5rem 0;">
  <p style="color: #333; margin-bottom: 1rem;">
    Appreciate us? You can:
    <a href="https://buy.stripe.com/5kA03r2ZwbgebyE7ss" class="section-btn btn btn-default smoothScroll" id="support-our-dev-button" target="_blank" rel="noopener noreferrer">
      Pay What You Want / Support our Development (optional)
    </a>
  </p>
  {% include 'partials/pwyw_panel.html' %}
</div>
Huzzah! We have a <b>draft</b> appeal for you to edit bellow:

<form action="{% url 'share_appeal' %}" method="post" class="col-md-12 d-flex flex-column align-items-center">
  {% csrf_token %}
  <input type="hidden" name="email" value="{{ user_email }}">
  <input type="hidden" name="denial_id" value="{{ denial_id }}">
  
  <textarea class="appeal_text" name="appeal_text" id="scrubbed_appeal_text">
    {{appeal}}
  </textarea>

  <!-- <button type="submit" class="btn btn-green">(Optional) Upload and Share (do not include PII)</button> -->
</form>
<button id="descrub" class="btn btn-green">
  Fill in your PII
</button>


<p>
  Once your satisified it's time to send in your appeal! Your denial should include the mailing address or fax number to submit your appeal to.
</p>
<p>
  {{appeal_info_extracted}}
</p>
<p>
  We can try and send the fax for you for a small fee if you want, but know you can send it in other ways.
</p>
<p>
  Note: Faxing your appeal with us does temporarily store the full filled in appeal on our servers (and potentially fax partners). Your e-mail will also be stored temporarily.
</p>
<!-- Put this back once we write that java script. -->
<form action="{% url 'stagefaxview' %}" method="post" class="col-md-12 d-flex flex-column align-items-center">
  {% csrf_token %}
  {{fax_form}}
  <div class="fax-pwyw-group" aria-label="Fax price (optional, pay what you want)">
    <label><input type="radio" name="fax_pwyw" value="0" checked>$0 <small>Need it free</small></label>
    <label><input type="radio" name="fax_pwyw" value="5">$5 <small>Original price</small></label>
    <label><input type="radio" name="fax_pwyw" value="10">$10 <small>Keep lights on</small></label>
    <label><input type="radio" name="fax_pwyw" value="custom">Custom
      <input type="number" min="1" max="1000" step="1" class="fax-custom-input" name="fax_amount_custom" placeholder="Amount" aria-label="Custom fax amount">
    </label>
  </div>
  <input type="hidden" name="fax_amount" value="0">
  <button id="fax_appeal" class="btn-green">
    Fax Appeal (Pay what you want)
  </button>
</form>
<!--
<button id="generate_pdf">
  Generate PDF (limited to 1 page)
</button>
-->
<br>
or:
<button id="print_appeal">
  Print Appeal (self submit)
</button>
<<<<<<< HEAD
<div class="appeal-donate-wrapper" style="background-color: #f8f9fa; padding: 1.5rem; border-radius: 8px; margin: 1.5rem 0;">
  <p style="color: #333; margin-bottom: 1rem;">
    Appreciate us? You can:
    <a href="https://buy.stripe.com/5kA03r2ZwbgebyE7ss" class="section-btn btn btn-default smoothScroll" id="support-our-dev-button" target="_blank" rel="noopener noreferrer">
      Pay What You Want / Support our Development (optional)
    </a>
  </p>
  {% include 'partials/pwyw_panel.html' %}
</div>
=======
<p>
  Appreciate us? You can:
  <a href="https://buy.stripe.com/5kA03r2ZwbgebyE7ss" class="section-btn btn btn-default smoothScroll" id="support-our-dev-button" target="_blank" rel="noopener noreferrer">
    Pay What You Want / Support our Development (optional)
  </a>
</p>
{% include 'partials/pwyw_panel.html' %}

<div class="appeal-share-wrapper">
  {% include 'partials/share_buttons.html' %}
</div>

>>>>>>> 4ab706ee
<p>
* We'll do our best to include a summary or abstract if available from PubMed.
</p>
{% endblock content %}<|MERGE_RESOLUTION|>--- conflicted
+++ resolved
@@ -77,17 +77,6 @@
 <button id="print_appeal">
   Print Appeal (self submit)
 </button>
-<<<<<<< HEAD
-<div class="appeal-donate-wrapper" style="background-color: #f8f9fa; padding: 1.5rem; border-radius: 8px; margin: 1.5rem 0;">
-  <p style="color: #333; margin-bottom: 1rem;">
-    Appreciate us? You can:
-    <a href="https://buy.stripe.com/5kA03r2ZwbgebyE7ss" class="section-btn btn btn-default smoothScroll" id="support-our-dev-button" target="_blank" rel="noopener noreferrer">
-      Pay What You Want / Support our Development (optional)
-    </a>
-  </p>
-  {% include 'partials/pwyw_panel.html' %}
-</div>
-=======
 <p>
   Appreciate us? You can:
   <a href="https://buy.stripe.com/5kA03r2ZwbgebyE7ss" class="section-btn btn btn-default smoothScroll" id="support-our-dev-button" target="_blank" rel="noopener noreferrer">
@@ -99,8 +88,6 @@
 <div class="appeal-share-wrapper">
   {% include 'partials/share_buttons.html' %}
 </div>
-
->>>>>>> 4ab706ee
 <p>
 * We'll do our best to include a summary or abstract if available from PubMed.
 </p>
