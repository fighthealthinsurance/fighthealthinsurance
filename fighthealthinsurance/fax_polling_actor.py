import ray
<<<<<<< HEAD
=======
from fighthealthinsurance.fax_actor import FaxActor
import time
>>>>>>> 646f4968
import asyncio
import logging
from fighthealthinsurance.fax_actor import FaxActor

@ray.remote(max_restarts=3, max_task_retries=3)
class FaxPollingActor:
    """
    Actor that polls for delayed remote faxes and processes them.
    """

    def __init__(self, interval: int = 60):
        """
        Initialize the FaxPollingActor with a specified polling interval.
        """
        self.fax_actor = FaxActor.options(name="fpa-worker", namespace="fhi").remote()
        self.interval = interval
        self.c = 0
        self.e = 0
        self.aec = 0
        self.running = False

    async def hello(self) -> str:
        """
        Return a greeting.
        """
        return "Hi"

    async def run(self) -> bool:
        """
        Continuously poll for delayed remote faxes and process them until stopped.
        Detailed error logging is provided for debugging.
        """
        self.running = True
        while self.running:
            await asyncio.sleep(1)
            try:
                logging.info("Checked for delayed remote faxes")
                c, f = await self.fax_actor.send_delayed_faxes.remote()
                self.c += c
                self.e += f
            except Exception as exc:
                logging.exception("Error while checking outbound faxes")
                self.aec += 1
            finally:
                await asyncio.sleep(5)
        return True

    async def stop(self) -> None:
        """
        Stop the polling loop.
        """
        self.running = False

    async def count(self) -> int:
        """
        Return the count of processed faxes.
        """
        return self.c

    async def error_count(self) -> int:
        """
        Return the count of fax processing errors.
        """
        return self.e

    async def actor_error_count(self) -> int:
        """
        Return the count of actor-level errors.
        """
        return self.aec<|MERGE_RESOLUTION|>--- conflicted
+++ resolved
@@ -1,9 +1,5 @@
 import ray
-<<<<<<< HEAD
-=======
 from fighthealthinsurance.fax_actor import FaxActor
-import time
->>>>>>> 646f4968
 import asyncio
 import logging
 from fighthealthinsurance.fax_actor import FaxActor
