--- conflicted
+++ resolved
@@ -1940,7 +1940,6 @@
         return context
 
 
-<<<<<<< HEAD
 class ExplainDenialView(FormView):
     """
     View for the Explain my Denial page - collects denial text with TOS consent and redirects to chat.
@@ -1997,7 +1996,8 @@
             "chat_url": reverse("chat"),
         }
         return render(self.request, "chat_redirect.html", context)
-=======
+
+
 class DenialLanguageLibraryView(TemplateView):
     """View for the public denial language library."""
 
@@ -2034,5 +2034,4 @@
             context["total_phrases"] = 0
             context["title"] = "Denial Language Library"
         
-        return context
->>>>>>> c7216d12
+        return context