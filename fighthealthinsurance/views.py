import asyncio
import concurrent
import os
from io import BytesIO
from string import Template
from typing import *
from django.conf import settings

import time

import itertools

from asgiref.sync import async_to_sync
import json

from django.contrib.auth import authenticate, login, logout
from django.contrib.auth.decorators import login_required
from django.contrib.auth.models import User
from django.contrib.staticfiles import finders
from django.contrib.staticfiles.storage import staticfiles_storage
from django.http import StreamingHttpResponse
from django.shortcuts import redirect, render
from django.urls import reverse
from django.utils.decorators import method_decorator
from django.views import View
from django.views import generic

import numpy as np
import uszipcode
from fighthealthinsurance.forms import *
from fighthealthinsurance.models import *
from fighthealthinsurance.process_denial import *
from fighthealthinsurance.utils import *

appealGenerator = AppealGenerator()


class IndexView(generic.TemplateView):
    template_name = "index.html"


class AboutView(generic.TemplateView):
    template_name = "about_us.html"


class OtherResourcesView(generic.TemplateView):
    template_name = "other_resources.html"


class ScanView(generic.TemplateView):
    template_name = "scrub.html"

    def get_context_data(self, **kwargs):
        return {"ocr_result": "", "upload_more": True}


class PrivacyPolicyView(generic.TemplateView):
    template_name = "privacy_policy.html"

    def get_context_data(self, **kwargs):
        return {"title": "Privacy Policy"}


class TermsOfServiceView(generic.TemplateView):
    template_name = "tos.html"

    def get_context_data(self, **kwargs):
        return {"title": "Terms of Service"}


class ShareDenialView(View):
    def get(self, request):
        return render(request, "share_denial.html", context={"title": "Share Denial"})

    def post(self, request):
        form = ShareDenailForm(request.POST)


class ShareAppealView(View):
    def get(self, request):
        return render(request, "share_appeal.html", context={"title": "Share Appeal"})

    def post(self, request):
        form = ShareAppealForm(request.POST)
        if form.is_valid():
            denial_id = form.cleaned_data["denial_id"]
            hashed_email = Denial.get_hashed_email(form.cleaned_data["email"])

            # Update the denial
            denial = Denial.objects.filter(
                denial_id=denial_id,
                # Include the hashed e-mail so folks can't brute force denial_id
                hashed_email=hashed_email,
            ).get()
            denial.appeal = form.cleaned_data["appeal"]
            denial.save()


class RemoveDataView(View):
    def get(self, request):
        return render(
            request,
            "remove_data.html",
            context={
                "title": "Remove My Data",
                "form": DeleteDataForm(),
            },
        )

    def post(self, request):
        form = DeleteDataForm(request.POST)
        if form.is_valid():
            email = form.cleaned_data["email"]
            hashed_email = Denial.get_hashed_email(email)
            denials = Denial.objects.filter(hashed_email=hashed_email).delete()
            FollowUpSched.objects.filter(email=email).delete()
            return render(
                request,
                "removed_data.html",
                context={
                    "title": "Remove My Data",
                },
            )
        else:
            return render(
                request,
                "remove_data.html",
                context={
                    "title": "Remove My Data",
                    "form": form,
                },
            )


class RecommendAppeal(View):
    def post(self, request):
        return render(request, "")


states_with_caps = {
    "AR",
    "CA",
    "CT",
    "DE",
    "DC",
    "GA",
    "IL",
    "IA",
    "KS",
    "KY",
    "ME",
    "MD",
    "MA",
    "MI",
    "MS",
    "MO",
    "MT",
    "NV",
    "NH",
    "NJ",
    "NM",
    "NY",
    "NC",
    "MP",
    "OK",
    "OR",
    "PA",
    "RI",
    "TN",
    "TX",
    "VT",
    "VI",
    "WV",
}


class FindNextSteps(View):
    def post(self, request):
        form = PostInferedForm(request.POST)
        if form.is_valid():
            denial_id = form.cleaned_data["denial_id"]
            email = form.cleaned_data["email"]
            hashed_email = Denial.get_hashed_email(email)

            # Update the denial
            denial = Denial.objects.filter(
                denial_id=denial_id,
                # Include the hashed e-mail so folks can't brute force denial_id
                hashed_email=hashed_email,
            ).get()

            denial.procedure = form.cleaned_data["procedure"]
            denial.diagnosis = form.cleaned_data["diagnosis"]
            denial.save()

            outside_help_details = []
            state = form.cleaned_data["your_state"]
            if state in states_with_caps:
                outside_help_details.append(
                    (
                        (
                            "<a href='https://www.cms.gov/CCIIO/Resources/Consumer-Assistance-Grants/"
                            + state
                            + "'>"
                            + f"Your state {state} participates in a "
                            + f"Consumer Assistance Program(CAP), and you may be able to get help "
                            + f"through them.</a>"
                        ),
                        "Visit <a href='https://www.cms.gov/CCIIO/Resources/Consumer-Assistance-Grants/'>CMS for more info</a>",
                    )
                )
            if denial.regulator == Regulator.objects.filter(alt_name="ERISA").get():
                outside_help_details.append(
                    (
                        (
                            "Your plan looks to be an ERISA plan which means your employer <i>may</i>"
                            + " have more input into plan decisions. If your are on good terms with HR "
                            + " it could be worth it to ask them for advice."
                        ),
                        "Talk to your employer's HR if you are on good terms with them.",
                    )
                )
            denial.insurance_company = form.cleaned_data["insurance_company"]
            denial.plan_id = form.cleaned_data["plan_id"]
            denial.claim_id = form.cleaned_data["claim_id"]
            if "denial_type_text" in form.cleaned_data:
                denial.denial_type_text = form.cleaned_data["denial_type_text"]
            denial.denial_type.set(form.cleaned_data["denial_type"])
            denial.state = form.cleaned_data["your_state"]
            denial.save()
            advice = []
            question_forms = []
            for dt in denial.denial_type.all():
                new_form = dt.get_form()
                if new_form is not None:
                    new_form = new_form(initial={"medical_reason": dt.appeal_text})
                    question_forms.append(new_form)
            denial_ref_form = DenialRefForm(
                initial={
                    "denial_id": denial.denial_id,
                    "email": email,
                }
            )
            combined = magic_combined_form(question_forms)
            return render(
                request,
                "outside_help.html",
                context={
                    "outside_help_details": outside_help_details,
                    "combined": combined,
                    "denial_form": denial_ref_form,
                },
            )
        else:
            # If not valid take the user back.
            return render(
                request,
                "categorize.html",
                context={
                    "post_infered_form": form,
                    "upload_more": True,
                },
            )


class ChooseAppeal(View):
    def post(self, request):
        form = ChooseAppealForm(request.POST)
        if form.is_valid():
            denial_id = form.cleaned_data["denial_id"]
            hashed_email = Denial.get_hashed_email(form.cleaned_data["email"])
            appeal_text = form.cleaned_data["appeal_text"]

            # Get the current info
            denial = Denial.objects.filter(
                denial_id=denial_id, hashed_email=hashed_email
            ).get()
            denial.appeal_text = appeal_text
            denial.save()
            return render(
                request,
                "appeal.html",
                context={
                    "appeal": appeal_text,
                    "user_email": email,
                    "denial_id": denial_id,
                },
            )
        else:
            print(form)
            return None


class GenerateAppeal(View):
    def post(self, request):
        form = DenialRefForm(request.POST)
        if form.is_valid():
            denial_id = form.cleaned_data["denial_id"]
<<<<<<< HEAD
            hashed_email = Denial.get_hashed_email(form.cleaned_data["email"])
=======
            email = form.cleaned_data["email"]
            hashed_email = hashlib.sha512(email.encode("utf-8")).hexdigest()
            elems = dict(request.POST)
            # Query dict is of lists
            elems = dict((k, v[0]) for k, v in elems.items())
            del elems["csrfmiddlewaretoken"]
            print(elems)
>>>>>>> 7234cd37
            return render(
                request,
                "appeals.html",
                context={
                    "form_context": json.dumps(elems),
                },
            )
        else:
            # TODO: Send user back to fix the form.
            pass


class AppealsBackend(View):
    """Streaming back the appeals as json :D"""

    def __init__(self):
        self.regex_denial_processor = ProcessDenialRegex()

    def post(self, request):
        print(request)
        print(request.POST)
        form = DenialRefForm(request.POST)
        return self.handle_for_form(request, form)

    def get(self, request):
        form = DenialRefForm(request.GET)
        return self.handle_for_form(request, form)

<<<<<<< HEAD
    def handle_for_form(self, request, form):
        if form.is_valid():
            denial_id = form.cleaned_data["denial_id"]
            hashed_email = Denial.get_hashed_email(form.cleaned_data["email"])
=======
    def handle_for_form(self, request, combined_form):
        print(request)
        print(request.POST)
        if combined_form.is_valid():
            denial_id = combined_form.cleaned_data["denial_id"]
            email = combined_form.cleaned_data["email"]
            hashed_email = hashlib.sha512(email.encode("utf-8")).hexdigest()
>>>>>>> 7234cd37

            # Get the current info
            denial = Denial.objects.filter(
                denial_id=denial_id, hashed_email=hashed_email
            ).get()

            non_ai_appeals = list(
                map(
                    lambda t: t.appeal_text,
                    self.regex_denial_processor.get_appeal_templates(
                        denial.denial_text
                    ),
                )
            )

            insurance_company = denial.insurance_company or "insurance company;"
            claim_id = denial.claim_id or "YOURCLAIMIDGOESHERE"
            prefaces = []
            main = []
            footer = []
            medical_reasons = []
            # Apply all of our 'expert system'
            # (aka six regexes in a trench coat hiding behind a database).
            for dt in denial.denial_type.all():
                form = dt.get_form()
                if form is not None:
                    parsed = form(request.POST)
                    if parsed.is_valid():
                        print(parsed.cleaned_data)
                        print(request.POST)
                        if (
                            "medical_reason" in parsed.cleaned_data
                            and parsed.cleaned_data["medical_reason"] != ""
                        ):
                            medical_reasons.append(
                                parsed.cleaned_data["medical_reason"]
                            )
                            print(f"Med reason {medical_reasons}")

                        new_prefaces = parsed.preface()
                        for p in new_prefaces:
                            if p not in prefaces:
                                prefaces.append(p)
                        new_main = parsed.main()
                        for m in new_main:
                            if m not in main:
                                main.append(m)
                        new_footer = parsed.footer()
                        for f in new_footer:
                            if f not in footer:
                                footer.append(f)
                else:
                    if dt.appeal_text is not None:
                        main.append(dt.appeal_text)

            appeals = itertools.chain(
                non_ai_appeals,
                appealGenerator.make_appeals(
                    denial,
                    AppealTemplateGenerator(prefaces, main, footer),
                    medical_reasons=medical_reasons,
                ),
            )

            def save_appeal(appeal_text):
                # Save all of the proposed appeals, so we can use RL later.
                t = time.time()
                print(f"{t}: Saving {appeal_text}")
                pa = ProposedAppeal(appeal_text=appeal_text, for_denial=denial)
                return appeal_text

            def sub_in_appeals(appeal: str) -> str:
                print(f"Processing {appeal}")
                s = Template(appeal)
                ret = s.safe_substitute(
                    {
                        "insurance_company": denial.insurance_company
                        or "{insurance_company}",
                        "diagnosis": denial.diagnosis or "{diagnosis}",
                        "procedure": denial.procedure or "{procedure}",
                    }
                )
                return ret

            filtered_appeals = filter(lambda x: x != None, appeals)
            saved_appeals = map(save_appeal, filtered_appeals)
            subbed_appeals = map(sub_in_appeals, filtered_appeals)
            subbed_appeals_json = map(lambda e: json.dumps(e) + "\n", subbed_appeals)
            return StreamingHttpResponse(
                subbed_appeals_json, content_type="application/json"
            )
        else:
            print(f"form {combined_form} is not valid")


class OCRView(View):
    def __init__(self):
        # Load easy ocr reader if possible
        try:
            import easyocr

            self._easy_ocr_reader = easyocr.Reader(["en"], gpu=False)
        except:
            pass

    def get(self, request):
        return render(request, "server_side_ocr.html")

    def post(self, request):
        txt = ""
        print(request.FILES)
        files = dict(request.FILES.lists())
        uploader = files["uploader"]
        doc_txt = self._ocr(uploader)
        return render(
            request, "scrub.html", context={"ocr_result": doc_txt, "upload_more": False}
        )

    def _ocr(self, uploader):
        from PIL import Image

        def ocr_upload(x):
            try:
                import pytesseract

                img = Image.open(x)
                return pytesseract.image_to_string(img)
            except:
                result = self._easy_ocr_reader.readtext(x.read())
                return " ".join([text for _, text, _ in result])

        texts = map(ocr_upload, uploader)
        return "\n".join(texts)


class ProcessView(generic.FormView):
    template_name = "scrub.html"
    form_class = DenialForm

    def get_ocr_result(self):
        if self.request.method == "POST":
            return request.POST.get("denial_text", "")
        return ""

    def get_context_data(self, **kwargs):
        context = {
            "ocr_result": self.get_ocr_result(),
            "upload_more": True,
        }

    def __init__(self, *args, **kwargs):
        self.regex_denial_processor = ProcessDenialRegex()
        self.codes_denial_processor = ProcessDenialCodes()
        self.regex_src = DataSource.objects.get(name="regex")
        self.codes_src = DataSource.objects.get(name="codes")
        self.zip_engine = uszipcode.search.SearchEngine()

    def form_valid(self, form):
        # It's not a password per-se but we want password like hashing.
        # but we don't support changing the values.
        email = form.cleaned_data["email"]
        hashed_email = Denial.get_hashed_email(email)
        denial_text = form.cleaned_data["denial_text"]

        denial = Denial.objects.create(
            denial_text=denial_text,
            hashed_email=hashed_email,
        )
        denial.save()

        denial_types = self.regex_denial_processor.get_denialtype(denial_text)
        denial_type = []
        for dt in denial_types:
            DenialTypesRelation(
                denial=denial, denial_type=dt, src=self.regex_src
            ).save()
            denial_type.append(dt)

        plan_type = self.codes_denial_processor.get_plan_type(denial_text)
        state = None
        zip_code = form.cleaned_data["zip"]
        if zip_code is not None and zip_code != "":
            print(f"Zip '{zip_code}'")
            state = self.zip_engine.by_zipcode(form.cleaned_data["zip"]).state
        (procedure, diagnosis) = appealGenerator.get_procedure_and_diagnosis(
            denial_text
        )

        form = PostInferedForm(
            initial={
                "denial_type": denial_type,
                "denial_id": denial.denial_id,
                "email": email,
                "your_state": state,
                "procedure": procedure,
                "diagnosis": diagnosis,
            }
        )

        # TODO: This should be a redirect to a new view to prevent
        # double-submission and other potentially unexpected issues. Normally,
        # this can be done by assigning a success_url to the view and Django
        # will take care of the rest. Since we need to pass extra information
        # along, we can use get_success_url to generate a querystring.
        return render(
            self.request,
            "categorize.html",
            context={
                "post_infered_form": form,
                "upload_more": True,
            },
        )<|MERGE_RESOLUTION|>--- conflicted
+++ resolved
@@ -296,17 +296,11 @@
         form = DenialRefForm(request.POST)
         if form.is_valid():
             denial_id = form.cleaned_data["denial_id"]
-<<<<<<< HEAD
             hashed_email = Denial.get_hashed_email(form.cleaned_data["email"])
-=======
-            email = form.cleaned_data["email"]
-            hashed_email = hashlib.sha512(email.encode("utf-8")).hexdigest()
             elems = dict(request.POST)
             # Query dict is of lists
             elems = dict((k, v[0]) for k, v in elems.items())
             del elems["csrfmiddlewaretoken"]
-            print(elems)
->>>>>>> 7234cd37
             return render(
                 request,
                 "appeals.html",
@@ -335,20 +329,10 @@
         form = DenialRefForm(request.GET)
         return self.handle_for_form(request, form)
 
-<<<<<<< HEAD
     def handle_for_form(self, request, form):
         if form.is_valid():
             denial_id = form.cleaned_data["denial_id"]
             hashed_email = Denial.get_hashed_email(form.cleaned_data["email"])
-=======
-    def handle_for_form(self, request, combined_form):
-        print(request)
-        print(request.POST)
-        if combined_form.is_valid():
-            denial_id = combined_form.cleaned_data["denial_id"]
-            email = combined_form.cleaned_data["email"]
-            hashed_email = hashlib.sha512(email.encode("utf-8")).hexdigest()
->>>>>>> 7234cd37
 
             # Get the current info
             denial = Denial.objects.filter(
