import asyncstdlib as a
from asgiref.sync import sync_to_async, async_to_sync
import asyncio
import datetime
import json
from dataclasses import dataclass
from string import Template
from typing import AsyncIterator, Awaitable, Any, Iterator, Optional, Tuple, Iterable, List
from fighthealthinsurance.process_denial import ProcessDenialCodes, ProcessDenialRegex
from loguru import logger
from PyPDF2 import PdfMerger
import ray
import tempfile
import os
import uuid
import re

from django.core.files import File
from django.core.validators import validate_email
from django.forms import Form
from django.template.loader import render_to_string
from django.db.models import QuerySet


import uszipcode
from fighthealthinsurance.fax_actor_ref import fax_actor_ref
from fighthealthinsurance.form_utils import magic_combined_form  
from fighthealthinsurance.generate_appeal import AppealGenerator, AppealTemplateGenerator  
from fighthealthinsurance.models import Appeal, DataSource, Denial, DenialTypes, DenialTypesRelation, FaxesToSend, FollowUp, FollowUpDocuments, FollowUpSched, PlanDocuments, ProposedAppeal, PubMedArticleSummarized, PubMedQueryData, Regulator
from fighthealthinsurance.utils import interleave_iterator_for_keep_alive
from fighthealthinsurance import stripe_utils
from fhi_users.models import PatientUser, ProfessionalUser, UserDomain
from .pubmed_tools import PubMedTools
from .utils import check_call, send_fallback_email

appealGenerator = AppealGenerator()


class RemoveDataHelper:
    @classmethod
    def remove_data_for_email(cls, email: str):
        hashed_email: str = Denial.get_hashed_email(email)
        Denial.objects.filter(hashed_email=hashed_email).delete()
        FollowUpSched.objects.filter(email=email).delete()
        FollowUp.objects.filter(hashed_email=hashed_email).delete()
        FaxesToSend.objects.filter(hashed_email=hashed_email).delete()


states_with_caps = {
    "AR",
    "CA",
    "CT",
    "DE",
    "DC",
    "GA",
    "IL",
    "IA",
    "KS",
    "KY",
    "ME",
    "MD",
    "MA",
    "MI",
    "MS",
    "MO",
    "MT",
    "NV",
    "NH",
    "NJ",
    "NM",
    "NY",
    "NC",
    "MP",
    "OK",
    "OR",
    "PA",
    "RI",
    "TN",
    "TX",
    "VT",
    "VI",
    "WV",
}


@dataclass
class NextStepInfo:
    outside_help_details: list[Tuple[str, str]]
    combined_form: Form
    semi_sekret: str

    def convert_to_serializable(self):
        return NextStepInfoSerializable(
            outside_help_details=self.outside_help_details,
            combined_form=list(
                map(
                    lambda xy: self._field_to_dict(*xy),
                    self.combined_form.fields.items(),
                )
            ),
            semi_sekret=self.semi_sekret,
        )

    def _field_to_dict(self, field_name: str, field: Any) -> dict[str, Any]:
        label = field.label
        visible = not field.hidden_widget
        required = field.required
        help_text = field.help_text
        initial = field.initial
        field_type = field.__class__.__name__
        r = {
            "name": field_name,
            "field_type": field_type,
            "label": label,
            "visible": visible,
            "required": required,
            "help_text": help_text,
            "initial": initial,
            "type": field_type,
        }
        if hasattr(field, "choices"):
            r["choices"] = field.choices
        return r


class AppealAssemblyHelper:
    async def _convert_input(self, input_path: str) -> Optional[str]:
        if input_path.endswith(".pdf"):
            return input_path
        else:
            await asyncio.sleep(0)
            base_convert_command = [
                "pandoc",
                "--wrap=auto",
                input_path,
                f"-o{input_path}.pdf",
            ]
            try:
                await check_call(base_convert_command)
                return f"{input_path}.pdf"
            # pandoc failures are often character encoding issues
            except Exception as e:
                # try to convert if we've got txt input
                new_input_path = input_path
                if input_path.endswith(".txt"):
                    try:
                        command = [
                            "iconv",
                            "-c",
                            "-t utf8",
                            f"-o{input_path}.u8.txt",
                            input_path,
                        ]
                        await check_call(command)
                        new_input_path = f"{input_path}.u8.txt"
                    except:
                        pass
                # Try a different engine
                for engine in ["lualatex", "xelatex"]:
                    convert_command = base_convert_command
                    convert_command.extend([f"--pdf-engine={engine}"])
                    try:
                        await check_call(base_convert_command)
                        return f"{input_path}.pdf"
                    except:
                        pass
                return None

    async def assemble_single_output(
        self, user_header: str, extra: str, input_paths: list[str], target: str
    ) -> str:
        """Assembles all the inputs into one output. Will need to be chunked."""
        merger = PdfMerger()
        converted_paths = await asyncio.gather(
            *(self._convert_input(path) for path in input_paths)
        )

        for pdf_path in filter(None, converted_paths):
            merger.append(pdf_path)

        merger.write(target)
        merger.close()
        return target

    def create_or_update_appeal(
        self,
        fax_phone: str,
        completed_appeal_text: str,
        company_name: str,
        email: str,
        include_provided_health_history: bool,
        name: str,
        insurance_company: Optional[str] = None,
        denial: Optional[Denial] = None,
        denial_id: Optional[str] = None,
        semi_sekret: Optional[str] = None,
        appeal: Optional[Appeal] = None,
        creating_professional: Optional[ProfessionalUser] = None,
        primary_professional: Optional[ProfessionalUser] = None,
        patient_user: Optional[PatientUser] = None,
        domain: Optional[UserDomain] = None,
        patient_address: Optional[str] = None,
        patient_fax: Optional[str] = None,
        cover_template_path: str = "faxes/cover.html",
        cover_template_string: Optional[str] = None,
        company_phone_number: str = "202-938-3266",
        company_fax_number: str = "415-840-7591",
        pubmed_ids_parsed: Optional[List[str]] = None,
        pending: Optional[bool] = None,
    ) -> Appeal:
        if denial is None:
            if denial_id is not None:
                denial = (
                    Denial.objects.filter(denial_id=denial_id)
                    .filter(
                        hashed_email=Denial.get_hashed_email(email),
                        semi_sekret=semi_sekret,
                    )
                    .get()
                )
        if denial is None:
            raise Exception("No denial ID or denial provided.")
        # Build our cover page
        professional_name: Optional[str] = None
        if primary_professional:
            professional_name = f"{primary_professional.user.first_name} {primary_professional.user.last_name}"
        # Get the reply fax number
        professional_fax_number: Optional[str] = None
        if (
            primary_professional
            and primary_professional.fax_number is not None
            and len(primary_professional.fax_number) > 5
        ):
            professional_fax_number = primary_professional.fax_number
        elif domain and domain.office_fax:
            professional_fax_number = domain.office_fax
        hashed_email = Denial.get_hashed_email(email)
        # Get the current info
        if insurance_company:
            denial.insurance_company = insurance_company
        else:
            insurance_company = denial.insurance_company
        claim_id = denial.claim_id
        health_history: Optional[str] = None
        if include_provided_health_history:
            health_history = denial.health_history
        # Usage based billing goes here
        if appeal and hasattr(appeal, "domain") and appeal.domain:
            stripe_customer_id = appeal.domain.stripe_customer_id
            if stripe_customer_id:
                stripe_utils.increment_meter(
                    user_id=stripe_customer_id,
                    meter_name="Incremental Appeal",
                    quantity=1,
                )
        with tempfile.NamedTemporaryFile(
            suffix=".pdf", prefix="alltogether", mode="w+b", delete=False
        ) as t:
            self._assemble_appeal_pdf(
                insurance_company=insurance_company,
                patient_name=name,
                claim_id=claim_id,
                fax_phone=fax_phone,
                completed_appeal_text=completed_appeal_text,
                health_history=health_history,
                pubmed_ids_parsed=pubmed_ids_parsed,
                company_name=company_name,
                cover_template_path=cover_template_path,
                cover_template_string=cover_template_string,
                company_phone_number=company_phone_number,
                company_fax_number=company_fax_number,
                professional_fax_number=professional_fax_number,
                professional_name=professional_name,
                target=t.name,
            )
            t.flush()
            t.seek(0)
            doc_fname = os.path.basename(t.name)

            # Create JSON representation of pubmed_ids if provided
            pubmed_ids_json = None
            if pubmed_ids_parsed:
                pubmed_ids_json = json.dumps(pubmed_ids_parsed)

            if appeal is None:
                appeal = Appeal.objects.create(
                    for_denial=denial,
                    appeal_text=completed_appeal_text,
                    hashed_email=hashed_email,
                    document_enc=File(t, name=doc_fname),
                    primary_professional=primary_professional,
                    creating_professional=creating_professional,
                    patient_user=patient_user,
                    domain=domain,
                    pubmed_ids_json=pubmed_ids_json,
                )
            else:
                # Instead of using update(), set values individually preserving existing ones if not provided
                if denial:
                    appeal.for_denial = denial
                if completed_appeal_text:
                    appeal.appeal_text = completed_appeal_text
                if hashed_email:
                    appeal.hashed_email = hashed_email
                appeal.document_enc = File(t, name=doc_fname)
                if primary_professional:
                    appeal.primary_professional = primary_professional
                if creating_professional:
                    appeal.creating_professional = creating_professional
                if patient_user:
                    appeal.patient_user = patient_user
                if domain:
                    appeal.domain = domain
                if pubmed_ids_json:
                    appeal.pubmed_ids_json = pubmed_ids_json
            if pending is not None:
                appeal.pending = pending
            appeal.save()
            return appeal

    # TODO: Asyncify
    def _assemble_appeal_pdf(
        self,
        insurance_company: Optional[str],
        fax_phone: str,
        completed_appeal_text: str,
        company_name: str,
        patient_name: str,
        claim_id: Optional[str],
        health_history: Optional[str] = None,
        patient_address: Optional[str] = None,
        patient_fax: Optional[str] = None,
        cover_template_path: str = "faxes/cover.html",
        cover_template_string: Optional[str] = None,
        company_phone_number: str = "202-938-3266",
        company_fax_number: str = "415-840-7591",
        professional_fax_number: Optional[str] = None,
        professional_name: Optional[str] = None,
        pubmed_ids_parsed: Optional[List[str]] = None,
        target: str = "",
    ):
        if len(target) < 2:
            return
        # Build our cover page
        cover_context = {
            "receiver_name": insurance_company or "",
            "receiver_fax_number": fax_phone,
            "company_name": company_name,
            "company_fax_number": company_fax_number,
            "company_phone_number": company_phone_number,
            "fax_sent_datetime": str(datetime.datetime.now()),
            "provider_fax_number": professional_fax_number,
            "provider_name": professional_name,
            "professional_fax_number": professional_fax_number,
            "patient_name": patient_name,
            "claim_id": claim_id,
        }
        cover_content: str = ""
        # Render the cover content
        if cover_template_string and len(cover_template_string) > 0:
            cover_content = Template(cover_template_string).substitute(cover_context)
            logger.debug(
                f"Rendering cover letter from string {cover_template_string} and got {cover_content}"
            )
        else:
            cover_content = render_to_string(
                cover_template_path,
                context=cover_context,
            )
            logger.debug(
                f"Rendering cover letter from path {cover_template_path} and got {cover_content}"
            )
        files_for_fax: list[str] = []
        cover_letter_file = tempfile.NamedTemporaryFile(
            suffix=".html", prefix="info_cover", mode="w+t", delete=True
        )
        cover_letter_file.write(cover_content)
        cover_letter_file.flush()
        files_for_fax.append(cover_letter_file.name)

        # Appeal text
        appeal_text_file = tempfile.NamedTemporaryFile(
            suffix=".txt", prefix="appealtxt", mode="w+t", delete=True
        )
        appeal_text_file.write(completed_appeal_text)
        appeal_text_file.flush()
        files_for_fax.append(appeal_text_file.name)

        # Health history
        # Make the file scope up here so it lasts until after we've got the single output
        health_history_file = None
        if health_history and len(health_history) > 2:
            health_history_file = tempfile.NamedTemporaryFile(
                suffix=".txt", prefix="healthhist", mode="w+t", delete=True
            )
            health_history_file.write("Health History:\n")
            health_history_file.write(health_history)
            files_for_fax.append(health_history_file.name)
            health_history_file.flush()

        # PubMed articles
        if pubmed_ids_parsed is not None and len(pubmed_ids_parsed) > 0:
            logger.debug(f"Processing PubMed articles: {pubmed_ids_parsed}")
            pmt = PubMedTools()
            pubmed_docs: list[PubMedArticleSummarized] = pmt.get_articles(
                pubmed_ids_parsed
            )
            logger.debug(f"Retrieved {len(pubmed_docs)} PubMed articles")
            if pubmed_docs:
                pubmed_docs_paths = [
                    x for x in map(pmt.article_as_pdf, pubmed_docs) if x is not None
                ]
                files_for_fax.extend(pubmed_docs_paths)
                logger.debug(f"Added {len(pubmed_docs_paths)} PubMed PDFs to fax")
        # TODO: Add more generic DOI handler.

        # Combine and return path
        target = async_to_sync(self.assemble_single_output)(
            input_paths=files_for_fax,
            extra="",
            user_header=str(uuid.uuid4()),
            target=target,
        )
        return target


@dataclass
class FaxHelperResults:
    uuid: str
    hashed_email: str


class SendFaxHelper:
    appeal_assembly_helper = AppealAssemblyHelper()

    @classmethod
    def stage_appeal_as_fax(
        cls,
        appeal: Appeal,
        email: str,
        professional: bool = False,
    ):
        denial = appeal.for_denial
        if denial is None:
            raise Exception("No denial")
        appeal_fax_number = denial.appeal_fax_number
        hashed_email = Denial.get_hashed_email(email)
        appeal_text = appeal.appeal_text
        if not appeal_text:
            raise Exception("No appeal text")
        fts = FaxesToSend.objects.create(
            paid=True,
            pmids=appeal.pubmed_ids_json,
            hashed_email=hashed_email,
            appeal_text=appeal_text,
            email=email,
            denial_id=denial,
            # This should work but idk why it does not
            combined_document_enc=appeal.document_enc,
            destination=appeal_fax_number,
            professional=professional,
        )
        appeal.fax = fts
        appeal.save()
        fax_actor_ref.get.do_send_fax.remote(fts.hashed_email, fts.uuid)
        return FaxHelperResults(uuid=fts.uuid, hashed_email=hashed_email)

    @classmethod
    def blocking_dosend_target(cls, email) -> int:
        faxes = FaxesToSend.objects.filter(email=email, sent=False)
        c = 0
        for f in faxes:
            future = fax_actor_ref.get.do_send_fax.remote(f.hashed_email, f.uuid)
            ray.get(future)
            c = c + 1
        return c

    @classmethod
    def blocking_dosend_all(cls, count) -> int:
        faxes = FaxesToSend.objects.filter(sent=False)[0:count]
        c = 0
        for fax in faxes:
            future = fax_actor_ref.get.do_send_fax.remote(fax.hashed_email, fax.uuid)
            ray.get(future)
            c = c + 1
        return c

    @classmethod
    def resend(cls, fax_phone, uuid, hashed_email) -> bool:
        f = FaxesToSend.objects.filter(hashed_email=hashed_email, uuid=uuid).get()
        f.destination = fax_phone
        f.save()
        future = fax_actor_ref.get.do_send_fax.remote(hashed_email, uuid)
        return True

    @classmethod
    def remote_send_fax(cls, hashed_email, uuid) -> bool:
        """Send a fax using ray non-blocking"""
        # Mark fax as to be sent just in case ray doesn't follow through
        f = FaxesToSend.objects.filter(hashed_email=hashed_email, uuid=uuid).get()
        f.should_send = True
        f.paid = True
        f.save()
        future = fax_actor_ref.get.do_send_fax.remote(hashed_email, uuid)
        return True


class ChooseAppealHelper:
    @classmethod
    def choose_appeal(
        cls, denial_id: str, appeal_text: str, email: str, semi_sekret: str
    ) -> Tuple[
        Optional[str], Optional[str], Optional[QuerySet[PubMedArticleSummarized]]
    ]:
        hashed_email = Denial.get_hashed_email(email)
        # Get the current info
        denial = Denial.objects.filter(
            denial_id=denial_id, hashed_email=hashed_email, semi_sekret=semi_sekret
        ).get()
        denial.appeal_text = appeal_text
        denial.save()
        pa = ProposedAppeal(appeal_text=appeal_text, for_denial=denial, chosen=True)
        pa.save()
        articles = None
        try:
            pmqd = PubMedQueryData.objects.filter(denial_id=denial_id)[0]
            if pmqd.articles is not None:
                article_ids = json.loads(pmqd.articles)
                articles = PubMedArticleSummarized.objects.filter(
                    pmid__in=article_ids
                ).distinct()
        except Exception as e:
            logger.debug(f"Error loading pubmed data {e}")
            pass
        return (denial.appeal_fax_number, denial.insurance_company, articles)


@dataclass
class NextStepInfoSerializable:
    outside_help_details: list[Tuple[str, str]]
    combined_form: list[Any]
    semi_sekret: str


class FollowUpHelper:
    @classmethod
    def fetch_denial(
        cls, uuid: str, follow_up_semi_sekret: str, hashed_email: str, **kwargs
    ):
        denial = Denial.objects.filter(
            uuid=uuid, follow_up_semi_sekret=follow_up_semi_sekret
        ).get()
        if denial is None:
            raise Exception(
                f"Failed to find denial for {uuid} & {follow_up_semi_sekret}"
            )
        return denial

    @classmethod
    def store_follow_up_result(
        cls,
        uuid: str,
        follow_up_semi_sekret: str,
        hashed_email: str,
        user_comments: str,
        appeal_result: str,
        follow_up_again: bool,
        medicare_someone_to_help: bool = False,
        email: Optional[str] = None,
        quote: Optional[str] = None,
        name_for_quote: Optional[str] = None,
        use_quote: bool = False,
        followup_documents=[],
    ):
        denial = cls.fetch_denial(
            uuid=uuid,
            follow_up_semi_sekret=follow_up_semi_sekret,
            hashed_email=hashed_email,
        )
        # Store the follow up response returns nothing but may raise
        denial_id = denial.denial_id
        follow_up = FollowUp.objects.create(
            hashed_email=hashed_email,
            denial_id=denial,
            more_follow_up_requested=follow_up_again,
            follow_up_medicare_someone_to_help=medicare_someone_to_help,
            use_quote=use_quote,
            email=email,
            name_for_quote=name_for_quote,
            quote=quote,
        )
        # If they asked for additional follow up add a new schedule
        if follow_up_again:
            FollowUpSched.objects.create(
                email=denial.raw_email,
                denial_id=denial,
                follow_up_date=denial.date + datetime.timedelta(days=15),
            )
        for document in followup_documents:
            fd = FollowUpDocuments.objects.create(
                follow_up_document_enc=document, denial=denial, follow_up_id=follow_up
            )
            fd.save()
        denial.appeal_result = appeal_result
        denial.save()


class FindNextStepsHelper:
    @classmethod
    def find_next_steps(
        cls,
        denial_id: str,
        email: str,
        procedure: str,
        diagnosis: str,
        insurance_company,
        plan_id,
        claim_id,
        denial_type,
        denial_date: Optional[datetime.date] = None,
        semi_sekret: str = "",
        your_state: Optional[str] = None,
        captcha=None,
        denial_type_text: Optional[str] = None,
        plan_source=None,
        employer_name: Optional[str] = None,
        appeal_fax_number: Optional[str] = None,
        patient_health_history: Optional[str] = None,
        date_of_service: Optional[str] = None,
        in_network: Optional[bool] = None,
        single_case: Optional[bool] = None,
    ) -> NextStepInfo:
        hashed_email = Denial.get_hashed_email(email)
        # Update the denial
        denial = Denial.objects.filter(
            denial_id=denial_id,
            # Include the hashed e-mail so folks can't brute force denial_id
            hashed_email=hashed_email,
            semi_sekret=semi_sekret,
        ).get()

        if procedure is not None and len(procedure) < 200:
            denial.procedure = procedure
        if diagnosis is not None and len(diagnosis) < 200:
            denial.diagnosis = diagnosis
        if plan_source is not None:
            denial.plan_source.set(plan_source)
        if patient_health_history:
            denial.health_history = patient_health_history
        denial.save()
        # Only set employer name if it's not too long
        if employer_name is not None and len(employer_name) < 300:
            denial.employer_name = employer_name
        else:
            employer_name = None
        if (
            appeal_fax_number is not None
            and len(appeal_fax_number) > 5
            and len(appeal_fax_number) < 30
        ):
            denial.appeal_fax_number = appeal_fax_number

        outside_help_details = []
        state = your_state or denial.your_state

        if state in states_with_caps:
            outside_help_details.append(
                (
                    (
                        "<a href='https://www.cms.gov/CCIIO/Resources/Consumer-Assistance-Grants/"
                        + state
                        + "'>"
                        + f"Your state {state} participates in a "
                        + f"Consumer Assistance Program (CAP), and you may be able to get help "
                        + f"through them.</a>"
                    ),
                    "Visit CMS.gov for more info<a href='https://www.cms.gov/CCIIO/Resources/Consumer-Assistance-Grants/'> here</a>",
                )
            )
        if denial.regulator == Regulator.objects.filter(alt_name="ERISA").get():
            outside_help_details.append(
                (
                    (
                        "Your plan looks to be an ERISA plan which means your employer <i>may</i>"
                        + " have more input into plan decisions. If your are on good terms with HR "
                        + " it could be worth it to ask them for advice."
                    ),
                    "Talk to your employer's HR if you are on good terms with them.",
                )
            )
        denial.insurance_company = insurance_company
        denial.plan_id = plan_id
        denial.claim_id = claim_id
        if denial_type_text is not None:
            denial.denial_type_text = denial_type_text
        if denial_type:
            denial.denial_type.set(denial_type)

        existing_answers: dict[str, str] = {}
        if denial.qa_context is not None:
            existing_answers = json.loads(denial.qa_context)

        if your_state:
            denial.state = your_state
        if denial_date is not None:
            denial.denial_date = denial_date
            if "denial date" not in existing_answers:
                existing_answers["denial date"] = str(denial_date)
        if date_of_service is not None:
            denial.date_of_service = date_of_service
            if "date of service" not in existing_answers:
                existing_answers["date of service"] = date_of_service
            if "date_of_service" not in existing_answers:
                existing_answers["date_of_service"] = date_of_service
        if in_network is not None:
            denial.provider_in_network = in_network
            if "in_network" not in existing_answers:
                existing_answers["in_network"] = str(in_network)
        if single_case is not None:
            denial.single_case = single_case

        denial.save()

        question_forms = []
        for dt in denial.denial_type.all():
            new_form = dt.get_form()
            if new_form is not None:
                new_form = new_form(initial={"medical_reason": dt.appeal_text})
                question_forms.append(new_form)
        combined_form = magic_combined_form(question_forms, existing_answers)
        return NextStepInfo(
            outside_help_details=outside_help_details,
            combined_form=combined_form,
            semi_sekret=semi_sekret,
        )


@dataclass
class DenialResponseInfo:
    selected_denial_type: list[DenialTypes]
    all_denial_types: list[DenialTypes]
    denial_id: int
    uuid: str
    your_state: Optional[str]
    procedure: Optional[str]
    diagnosis: Optional[str]
    employer_name: Optional[str]
    semi_sekret: str
    appeal_fax_number: Optional[str]
    appeal_id: Optional[int]
    claim_id: Optional[str]
    date_of_service: Optional[str]
    insurance_company: Optional[str]
    plan_id: Optional[str]


class PatientNotificationHelper:
    @classmethod
    def send_signup_invitation(
        cls, email: str, professional_name: Optional[str], practice_number: str
    ):
        subject = "Welcome to Fight Paperwork"
        if professional_name:
            subject += " from {professional_name}"
        return send_fallback_email(
            subject=subject,
            template_name="new_patient",
            context={"practice_number": practice_number},
            to_email=email,
        )

    @classmethod
    def notify_of_draft_appeal(
        cls, email: str, professional_name: Optional[str], practice_number: str
    ):
        subject = "Draft Appeal on Fight Paperwork"
        if professional_name:
            subject += " from {professional_name}"
        return send_fallback_email(
            subject=subject,
            template_name="draft_appeal",
            context={"practice_number": practice_number},
            to_email=email,
        )


class ProfessionalNotificationHelper:
    @classmethod
    def send_signup_invitation(
        cls, email: str, professional_name: str, practice_number: str
    ):
        return send_fallback_email(
            subject="You are invited to join your coworker on Fight Paperwork",
            template_name="invite_professional",
            context={
                "professional_name": professional_name,
                "practice_number": practice_number,
            },
            to_email=email,
        )


class DenialCreatorHelper:
    regex_denial_processor = ProcessDenialRegex()
    zip_engine = uszipcode.search.SearchEngine()
    # Lazy load to avoid bootstrap problem w/new project
    _codes_denial_processor = None
    _regex_src = None
    _codes_src = None
    _all_denial_types = None

    @classmethod
    def codes_denial_processor(cls):
        if cls._codes_denial_processor is None:
            cls._codes_denial_processor = ProcessDenialCodes()
        return cls._codes_denial_processor

    @classmethod
    async def regex_src(cls):
        if cls._regex_src is None:
            cls._regex_src = await DataSource.objects.aget(name="regex")
        return cls._regex_src

    @classmethod
    def codes_src(cls):
        if cls._codes_src is None:
            cls._codes_src = DataSource.objects.get(name="codes")
        return cls._codes_src

    @classmethod
    def all_denial_types(cls):
        if cls._all_denial_types is None:
            cls._all_denial_types = DenialTypes.objects.all()
        return cls._all_denial_types

    @classmethod
    def create_or_update_denial(
        cls,
        email,
        denial_text,
        zip,
        health_history=None,
        pii=False,
        tos=False,
        privacy=False,
        use_external_models=False,
        store_raw_email=False,
        plan_documents=None,
        patient_id=None,
        insurance_company: Optional[str] = None,
        denial: Optional[Denial] = None,
        creating_professional: Optional[ProfessionalUser] = None,
        primary_professional: Optional[ProfessionalUser] = None,
        patient_user: Optional[PatientUser] = None,
        patient_visible: bool = False,
    ):
        hashed_email = Denial.get_hashed_email(email)
        # If they ask us to store their raw e-mail we do
        possible_email = None
        validate_email(email)
        if store_raw_email:
            possible_email = email
        if not isinstance(primary_professional, ProfessionalUser):
            primary_professional = None
        if not isinstance(creating_professional, ProfessionalUser):
            creating_professional = None
        # For the pro flow we default to pro to finish
        professional_to_finish = not creating_professional
        # If we don't have a denial we're making a new one
        if denial is None:
            try:
                denial = Denial.objects.create(
                    denial_text=denial_text,
                    hashed_email=hashed_email,
                    use_external=use_external_models,
                    raw_email=possible_email,
                    health_history=health_history,
                    creating_professional=creating_professional,
                    primary_professional=primary_professional,
                    patient_user=patient_user,
                    insurance_company=insurance_company,
                    patient_visible=patient_visible,
                    professional_to_finish=professional_to_finish,
                )
            except Exception as e:
                # This is a temporary hack to drop non-ASCII characters
                denial_text = (
                    denial_text.encode("ascii", errors="ignore")
                    .decode(errors="ignore")
                    .replace("\x00", "")
                )
                denial = Denial.objects.create(
                    denial_text=denial_text,
                    hashed_email=hashed_email,
                    use_external=use_external_models,
                    raw_email=possible_email,
                    health_history=health_history,
                    creating_professional=creating_professional,
                    primary_professional=primary_professional,
                    patient_user=patient_user,
                    insurance_company=insurance_company,
                    patient_visible=patient_visible,
                    professional_to_finish=professional_to_finish,
                )
        else:
            # Directly update denial object fields instead of using denial.update()
            denial.denial_text = denial_text
            denial.hashed_email = hashed_email
            denial.use_external = use_external_models
            denial.raw_email = possible_email
            denial.health_history = health_history

            # Only update these fields if they're provided
            if creating_professional is not None:
                denial.creating_professional = creating_professional
            if primary_professional is not None:
                denial.primary_professional = primary_professional
            if patient_user is not None:
                denial.patient_user = patient_user
            if insurance_company is not None:
                denial.insurance_company = insurance_company
            if patient_visible is not None:
                denial.patient_visible = patient_visible

            denial.save()

        if possible_email is not None:
            FollowUpSched.objects.create(
                email=possible_email,
                follow_up_date=denial.date + datetime.timedelta(days=15),
                denial_id=denial,
            )
        your_state = None
        if zip is not None and zip != "":
            try:
                your_state = cls.zip_engine.by_zipcode(zip).state
                denial.your_state = your_state
            except:
                # Default to no state
                your_state = None
        # Optionally:
        # Fire off some async requests to the model to extract info.
        # denial_id = denial.denial_id
        # For now we fire this off "later" on a dedicated page with javascript magic.
        r = re.compile(r"Group Name:\s*(.*?)(,|)\s*(INC|CO|LTD|LLC)\s+", re.IGNORECASE)
        g = r.search(denial_text)
        # TODO: Update based on plan document upload if present.
        employer_name = None
        if g is not None:
            employer_name = g.group(1)
            if len(employer_name) < 300:
                denial.employer_name = employer_name
                denial.save()

        denial_id = denial.denial_id
        semi_sekret = denial.semi_sekret
        return cls._update_denial(
            denial=denial, health_history=health_history, plan_documents=plan_documents
        )

    @classmethod
    async def extract_entity(cls, denial_id: int) -> AsyncIterator[str]:
        # Define a wrapper function that returns both the name and result
        async def named_task(awaitable: Awaitable[Any], name: str) -> tuple[str, Any]:
            try:
                result = await awaitable
                return name, result
            except Exception as e:
                logger.opt(exception=True).warning(f"Failed in task {name}: {e}")
                return name, None

        # Best effort extractions
        optional_awaitables: list[Awaitable[tuple[str, Any]]] = [
            named_task(cls.extract_set_fax_number(denial_id), "fax"),
            named_task(
                cls.extract_set_insurance_company(denial_id), "insurance company"
            ),
            named_task(cls.extract_set_plan_id(denial_id), "plan id"),
            named_task(cls.extract_set_claim_id(denial_id), "claim id"),
            named_task(cls.extract_set_date_of_service(denial_id), "date of service"),
        ]

        required_awaitables: list[Awaitable[tuple[str, Any]]] = [
            # Denial type depends on denial and diagnosis
            named_task(cls.extract_set_denial_and_diagnosis(denial_id), "diagnosis"),
            named_task(cls.extract_set_denialtype(denial_id), "type of denial"),
        ]

        async def just_the_name(task: Awaitable[tuple[str, Any]]) -> str:
            try:
                name, _ = await task
                return f"Extracted {name}\n"
            except Exception as e:
                logger.opt(exception=True).warning(f"Failed to process task: {e}")
                return f"Failed extracting task: {str(e)}\n"

        # First create task objects for the required tasks.
        required_tasks = [
            asyncio.create_task(just_the_name(task)) for task in required_awaitables
        ]

        # Create Task objects for all optional operations
        optional_tasks = [
            asyncio.create_task(just_the_name(task)) for task in optional_awaitables
        ]
        # We create both sets of tasks at the same time since they're mostly independent and having
        # the optional ones running at the same time gives us a chance to get more done.

        # First, execute required tasks (no timeout)
        for task in asyncio.as_completed(required_tasks):
            result: str = await task
            # Yield each result immediately for streaming
            yield result

        # Now we see what optional tasks we can wrap up in the last 30 seconds.
        try:
            for task in asyncio.as_completed(optional_tasks, timeout=30):
                result = await task
                yield result
        except Exception as e:
            logger.opt(exception=True).debug(f"Error processing optional tasks: {e}")
            yield f"Error processing optional tasks: {str(e)}\n"

        yield "Extraction completed\n"

    @classmethod
    async def extract_set_denial_and_diagnosis(cls, denial_id: int):
        denial = await Denial.objects.filter(denial_id=denial_id).aget()
        try:
            (procedure, diagnosis) = await appealGenerator.get_procedure_and_diagnosis(
                denial_text=denial.denial_text
            )
            if procedure is not None and len(procedure) < 200:
                denial.procedure = procedure
            if diagnosis is not None and len(diagnosis) < 200:
                denial.diagnosis = diagnosis
        except Exception as e:
            logger.opt(exception=True).warning(
                f"Failed to extract procedure and diagnosis for denial {denial_id}: {e}"
            )
        finally:
            denial.extract_procedure_diagnosis_finished = True
            await denial.asave()
            # Launch a "fire and forget" task to find related PubMed articles
            # now that we have diagnosis and procedure information
            if denial.procedure or denial.diagnosis:

                async def find_pubmed_articles():
                    try:
                        pubmed_tool = PubMedTools()
                        # Find related articles based on diagnosis and procedure
                        pubmed_tool.find_pubmed_articles_for_denial(
                            denial, timeout=60.0
                        )
                    except Exception as e:
                        logger.opt(exception=True).warning(
                            f"Failed to find PubMed articles for denial {denial_id}: {e}"
                        )

                # Create the task but don't await it - fire and forget
                asyncio.create_task(find_pubmed_articles())

    @classmethod
    async def extract_set_insurance_company(cls, denial_id):
        """Extract insurance company name from denial text"""
        denial = await Denial.objects.filter(denial_id=denial_id).aget()
        insurance_company = None
        try:
            insurance_company = await appealGenerator.get_insurance_company(
                denial_text=denial.denial_text
            )

            # Validate insurance company name - simple validation to avoid hallucinations
            if insurance_company is not None:
                # Check if the name appears in the text or is reasonable length
                if (insurance_company in denial.denial_text) or len(
                    insurance_company
                ) < 50:
                    denial.insurance_company = insurance_company
                    await denial.asave()
                    logger.debug(
                        f"Successfully extracted insurance company: {insurance_company}"
                    )
                    return insurance_company
                else:
                    logger.debug(
                        f"Rejected insurance company extraction: {insurance_company}"
                    )
        except Exception as e:
            logger.opt(exception=True).warning(
                f"Failed to extract insurance company for denial {denial_id}: {e}"
            )
        return None

    @classmethod
    async def extract_set_plan_id(cls, denial_id):
        """Extract plan ID from denial text"""
        denial = await Denial.objects.filter(denial_id=denial_id).aget()
        plan_id = None
        try:
            # Extract plan ID - could be in various formats (alphanumeric)
            plan_id = await appealGenerator.get_plan_id(denial_text=denial.denial_text)

            # Simple validation to avoid hallucinations
            if plan_id is not None and len(plan_id) < 30:
                denial.plan_id = plan_id
                await denial.asave()
                logger.debug(f"Successfully extracted plan ID: {plan_id}")
                return plan_id
            else:
                logger.debug(f"Rejected plan ID extraction: {plan_id}")
        except Exception as e:
            logger.opt(exception=True).warning(
                f"Failed to extract plan ID for denial {denial_id}: {e}"
            )
        return None

    @classmethod
    async def extract_set_claim_id(cls, denial_id):
        """Extract claim ID from denial text"""
        denial = await Denial.objects.filter(denial_id=denial_id).aget()
        claim_id = None
        try:
            claim_id = await appealGenerator.get_claim_id(
                denial_text=denial.denial_text
            )

            # Simple validation to avoid hallucinations
            if claim_id is not None and len(claim_id) < 30:
                denial.claim_id = claim_id
                await denial.asave()
                logger.debug(f"Successfully extracted claim ID: {claim_id}")
                return claim_id
            else:
                logger.debug(f"Rejected claim ID extraction: {claim_id}")
        except Exception as e:
            logger.opt(exception=True).warning(
                f"Failed to extract claim ID for denial {denial_id}: {e}"
            )
        return None

    @classmethod
    async def extract_set_date_of_service(cls, denial_id):
        """Extract date of service from denial text"""
        denial = await Denial.objects.filter(denial_id=denial_id).aget()
        date_of_service = None
        try:
            date_of_service = await appealGenerator.get_date_of_service(
                denial_text=denial.denial_text
            )

            # Validate date of service
            if date_of_service is not None:
                # Store as string since model may expect string format
                denial.date_of_service = date_of_service
                await denial.asave()
                logger.debug(
                    f"Successfully extracted date of service: {date_of_service}"
                )
                return date_of_service
            else:
                logger.debug(f"No date of service found")
        except Exception as e:
            logger.opt(exception=True).warning(
                f"Failed to extract date of service for denial {denial_id}: {e}"
            )
        return None

    @classmethod
    async def extract_set_fax_number(cls, denial_id):
        # Try and extract the appeal fax number
        denial = await Denial.objects.filter(denial_id=denial_id).aget()
        appeal_fax_number = None
        try:
            appeal_fax_number = await appealGenerator.get_fax_number(
                denial_text=denial.denial_text
            )
        except Exception as e:
            logger.opt(exception=True).warning(
                f"Failed to extract fax number for denial {denial_id}: {e}"
            )

        # Slight guard against hallucinations
        if appeal_fax_number is not None:
            # TODO: More flexible regex matching
            if (
                appeal_fax_number not in denial.denial_text
                and "Fax" not in denial.denial_text
            ) or len(appeal_fax_number) > 30:
                appeal_fax_number = None

        if appeal_fax_number is not None:
            denial.fax_number = appeal_fax_number
            await denial.asave()
            logger.debug(f"Successfully extracted fax number: {appeal_fax_number}")
            return appeal_fax_number
        return None

    @classmethod
    async def extract_set_denialtype(cls, denial_id):
        logger.debug(f"Extracting and setting denial types....")
        # Try and guess at the denial types
        denial = await Denial.objects.filter(denial_id=denial_id).aget()
        denial_types = await cls.regex_denial_processor.get_denialtype(
            denial_text=denial.denial_text,
            procedure=denial.procedure,
            diagnosis=denial.diagnosis,
        )
        logger.debug(f"Ok lets rock with {denial_types}")
        for dt in denial_types:
            try:
                await DenialTypesRelation.objects.acreate(
                    denial=denial, denial_type=dt, src=await cls.regex_src()
                )
            except:
                logger.opt(exception=True).debug(f"Failed setting denial type")
        logger.debug(f"Done setting denial types")

    @classmethod
    def update_denial(
        cls,
        email,
        denial_id,
        semi_sekret,
        health_history=None,
        plan_documents=None,
    ):
        hashed_email = Denial.get_hashed_email(email)
        denial = Denial.objects.filter(
            hashed_email=hashed_email, denial_id=denial_id, semi_sekret=semi_sekret
        ).get()
        return cls._update_denial(
            denial, health_history=health_history, plan_documents=plan_documents
        )

    @classmethod
    def _update_denial(cls, denial, health_history=None, plan_documents=None):
        if plan_documents is not None:
            for plan_document in plan_documents:
                pd = PlanDocuments.objects.create(
                    plan_document_enc=plan_document, denial=denial
                )
                pd.save()

        if health_history is not None:
            denial.health_history = health_history
            denial.save()
        # Return the current the state
        return cls.format_denial_response_info(denial)

    @classmethod
    def format_denial_response_info(cls, denial):
        appeal_id = None
        if Appeal.objects.filter(for_denial=denial).exists():
            appeal_id = Appeal.objects.get(for_denial=denial).id
        else:
            logger.debug("Could not find appeal for {denial}")
        r = DenialResponseInfo(
            selected_denial_type=denial.denial_type.all(),
            all_denial_types=cls.all_denial_types(),
            uuid=denial.uuid,
            denial_id=denial.denial_id,
            your_state=denial.your_state,
            procedure=denial.procedure,
            diagnosis=denial.diagnosis,
            employer_name=denial.employer_name,
            semi_sekret=denial.semi_sekret,
            appeal_fax_number=denial.appeal_fax_number,
            appeal_id=appeal_id,
            claim_id=denial.claim_id,
            date_of_service=denial.date_of_service,
            insurance_company=denial.insurance_company,
            plan_id=denial.plan_id,
        )
        return r


class AppealsBackendHelper:
    regex_denial_processor = ProcessDenialRegex()
    pmt = PubMedTools()

    @classmethod
    async def generate_appeals(cls, parameters) -> AsyncIterator[str]:
        denial_id = parameters["denial_id"]
        email = parameters["email"]
        semi_sekret = parameters["semi_sekret"]
        hashed_email = Denial.get_hashed_email(email)

        # Initial yield of newline.
        yield "\n"

        if denial_id is None:
            raise Exception("Missing denial id")
        if semi_sekret is None:
            raise Exception("Missing sekret")

        # Get the current info
        await asyncio.sleep(0)
        denial = await Denial.objects.filter(
            denial_id=denial_id, semi_sekret=semi_sekret, hashed_email=hashed_email
        ).aget()

        non_ai_appeals: List[str] = list(
            map(
                lambda t: t.appeal_text,
                await cls.regex_denial_processor.get_appeal_templates(
                    denial.denial_text, denial.diagnosis
                ),
            )
        )

        insurance_company = denial.insurance_company or "insurance company;"
        claim_id = denial.claim_id or "YOURCLAIMIDGOESHERE"
        prefaces = []
        main = []
        footer = []
        medical_reasons = set()
        medical_context = set()
        plan_context = set()
        # Extract any medical context AND
        # Apply all of our 'expert system'
        # (aka six regexes in a trench coat hiding behind a database).
        async for dt in denial.denial_type.all():
            form = await sync_to_async(dt.get_form)()
            if form is not None:
                parsed = form(parameters)
                if parsed.is_valid():
                    # Check and see if the form has a context method
                    op = getattr(parsed, "medical_context", None)
                    if op is not None and callable(op):
                        try:
                            mc = parsed.medical_context()
                            if mc is not None:
                                medical_context.add(mc)
                        except Exception as e:
                            logger.debug(
                                f"Error {e} processing form {form} for medical context"
                            )
                    # Check for plan context
                    op = getattr(parsed, "plan_context", None)
                    if op is not None and callable(op):
                        try:
                            pc = parsed.plan_context(denial)
                            if pc is not None:
                                plan_context.add(pc)
                        except Exception as e:
                            logger.debug(
                                f"Error {e} processing form {form} for plan context"
                            )
                    # See if we have a provided medical reason
                    if (
                        "medical_reason" in parsed.cleaned_data
                        and parsed.cleaned_data["medical_reason"] != ""
                    ):
                        medical_reasons.add(parsed.cleaned_data["medical_reason"])
                        logger.debug(f"Med reason {medical_reasons}")
                    # Questionable dynamic template
                    new_prefaces = parsed.preface()
                    for p in new_prefaces:
                        if p not in prefaces:
                            prefaces.append(p)
                    new_main = parsed.main()
                    for m in new_main:
                        if m not in main:
                            main.append(m)
                    new_footer = parsed.footer()
                    for f in new_footer:
                        if f not in footer:
                            footer.append(f)
                else:
                    if dt.appeal_text is not None:
                        main.append(dt.appeal_text)

        # Add the context to the denial
        if medical_context is not None:
            qa_context = {}
            if denial.qa_context is not None:
                qa_context = json.loads(denial.qa_context)
            qa_context["medical_context"] = " ".join(medical_context)
            denial.qa_context = json.dumps(qa_context)
        if plan_context is not None:
            denial.plan_context = " ".join(set(plan_context))
        await denial.asave()
<<<<<<< HEAD
        appeals: Iterable[str] = await sync_to_async(appealGenerator.make_appeals)(
            denial,
            AppealTemplateGenerator(prefaces, main, footer),
            medical_reasons=medical_reasons,
            non_ai_appeals=non_ai_appeals,
        )
=======
        logger.debug("Calling make appeals")
        pubmed_context = None
        logger.debug("Looking up the pubmed context")
        try:
            pubmed_context = await sync_to_async(cls.pmt.find_context_for_denial)(
                denial
            )
        except Exception as e:
            logger.debug(f"Error {e} looking up context for {denial}.")
        logger.debug("Pubmed context done.")

        try:
            appeals: Iterator[str] = await sync_to_async(appealGenerator.make_appeals)(
                denial,
                AppealTemplateGenerator(prefaces, main, footer),
                medical_reasons=medical_reasons,
                non_ai_appeals=non_ai_appeals,
                pubmed_context=pubmed_context,
            )
        except Exception as e:
            logger.opt(exception=True).warning("Error generating appeals")
        logger.debug("Done!")

>>>>>>> 5bbf18d1
        async def save_appeal(appeal_text: str) -> dict[str, str]:
            # Save all of the proposed appeals, so we can use RL later.
            t = datetime.datetime.now().time()
            logger.debug(f"{t}: Saving {appeal_text}")
            await asyncio.sleep(0)
            # YOLO on saving appeals, sqllite gets sad.
            id = "unkown"
            try:
                pa = ProposedAppeal(appeal_text=appeal_text, for_denial=denial)
                await pa.asave()
                id = str(pa.id)
            except Exception as e:
                logger.opt(exception=True).warning(
                    "Failed to save proposed appeal: {e}"
                )
                pass
            passed = time.time() - t
            logger.debug(f"Saved {appeal_text} after {passed} seconds")
            return {"id": id, "content": appeal_text}

        async def sub_in_appeals(appeal: dict[str, str]) -> dict[str, str]:
            await asyncio.sleep(0)
            s = Template(appeal["content"])
            subs = {
                "insurance_company": denial.insurance_company or "{insurance_company}",
                "[Insurance Company Name]": denial.insurance_company
                or "{insurance_company}",
                "[Insert Date]": denial.date or "{date}",
                "[Reference Number from Denial Letter]": denial.claim_id
                or "{claim_id}",
                "[Claim ID]": denial.claim_id or "{claim_id}",
                "{claim_id}": denial.claim_id or "{claim_id}",
                "[Diagnosis]": denial.diagnosis or "{diagnosis}",
                "[Procedure]": denial.procedure or "{procedure}",
                "{diagnosis}": denial.diagnosis or "{diagnosis}",
                "{procedure}": denial.procedure or "{procedure}",
            }
            # TODO: Update for async
            # if denial.patient_user is not None:
            #    subs["[Patient Name]"] = denial.patient_user.get_legal_name()
            # if denial and denial.primary_professional is not None:
            #    subs["[Professional Name]"] = (
            #        denial.primary_professional.get_full_name()
            #    )
            # if denial.domain:
            #    subs["[Professional Address]"] = denial.domain.get_address()
            ret = s.safe_substitute(subs)
            appeal["content"] = ret
            logger.debug("Updated appeal to {ret}")
            return appeal

        async def format_response(response: dict[str, str]) -> str:
            return json.dumps(response) + "\n"

        filtered_appeals: Iterator[str] = filter(lambda x: x != None, appeals)

        # We convert to async here.
        saved_appeals: AsyncIterator[dict[str, str]] = a.map(
            save_appeal, filtered_appeals
        )
        subbed_appeals: AsyncIterator[dict[str, str]] = a.map(
            sub_in_appeals, saved_appeals
        )
        subbed_appeals_json: AsyncIterator[str] = a.map(format_response, subbed_appeals)
        # StreamignHttpResponse needs a synchronous iterator otherwise it blocks.
        interleaved: AsyncIterator[str] = interleave_iterator_for_keep_alive(
            subbed_appeals_json
        )
        async for i in interleaved:
            logger.debug(f"Yielding {i}")
            yield i<|MERGE_RESOLUTION|>--- conflicted
+++ resolved
@@ -1381,14 +1381,6 @@
         if plan_context is not None:
             denial.plan_context = " ".join(set(plan_context))
         await denial.asave()
-<<<<<<< HEAD
-        appeals: Iterable[str] = await sync_to_async(appealGenerator.make_appeals)(
-            denial,
-            AppealTemplateGenerator(prefaces, main, footer),
-            medical_reasons=medical_reasons,
-            non_ai_appeals=non_ai_appeals,
-        )
-=======
         logger.debug("Calling make appeals")
         pubmed_context = None
         logger.debug("Looking up the pubmed context")
@@ -1412,7 +1404,6 @@
             logger.opt(exception=True).warning("Error generating appeals")
         logger.debug("Done!")
 
->>>>>>> 5bbf18d1
         async def save_appeal(appeal_text: str) -> dict[str, str]:
             # Save all of the proposed appeals, so we can use RL later.
             t = datetime.datetime.now().time()
